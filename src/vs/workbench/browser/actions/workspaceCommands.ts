--- conflicted
+++ resolved
@@ -144,9 +144,6 @@
 
 		// Without URI, ask to pick a folder or workspace to open
 		if (!uri) {
-<<<<<<< HEAD
-			return commandService.executeCommand('_files.pickFolderAndOpen', { forceNewWindow: arg?.forceNewWindow });
-=======
 			const options: IPickAndOpenOptions = {
 				forceNewWindow: arg?.forceNewWindow
 			};
@@ -155,7 +152,6 @@
 				options.availableFileSystems = ['file'];
 			}
 			return commandService.executeCommand('_files.pickFolderAndOpen', options);
->>>>>>> cfa2e218
 		}
 
 		uri = URI.revive(uri);
@@ -163,12 +159,8 @@
 		const options: IOpenWindowOptions = {
 			forceNewWindow: arg?.forceNewWindow,
 			forceReuseWindow: arg?.forceReuseWindow,
-<<<<<<< HEAD
-			noRecentEntry: arg?.noRecentEntry
-=======
 			noRecentEntry: arg?.noRecentEntry,
 			remoteAuthority: arg?.forceLocalWindow ? null : undefined
->>>>>>> cfa2e218
 		};
 		const uriToOpen: IWindowOpenable = (hasWorkspaceFileExtension(uri) || uri.scheme === Schemas.untitled) ? { workspaceUri: uri } : { folderUri: uri };
 		return commandService.executeCommand('_files.windowOpen', [uriToOpen], options);
