--- conflicted
+++ resolved
@@ -263,12 +263,13 @@
 	private _box: HTMLDivElement;
 	private _html: string = '<b>Output:</b><br><br><b>Errors:</b><br>';
 	private _isOnDiv: boolean = false;
+	private _editor_div: HTMLElement | null;
 	constructor(
 		private readonly _editor: ICodeEditor
 	) {
 
-		let editor_div = this._editor.getDomNode();
-		if (editor_div === null) {
+		this._editor_div = this._editor.getDomNode();
+		if (this._editor_div === null) {
 			throw new Error('Cannot find Monaco Editor');
 		}
 
@@ -288,7 +289,6 @@
 		this._box.style.transitionDelay = '0s';
 		this._box.style.transitionTimingFunction = 'ease-in';
 
-		editor_div.appendChild(this._box);
 		this._box.onmouseenter = (e) => {
 			this.onMouseEnter(e);
 		};
@@ -314,7 +314,11 @@
 	}
 
 	public show(): void {
+		if (this._editor_div === null) {
+			throw new Error('Cannot find Monaco Editor');
+		}
 		this._box.style.opacity = '1';
+		this._editor_div.appendChild(this._box);
 	}
 
 	public hide(): void {
@@ -351,7 +355,6 @@
 		if (editor_div === null) {
 			throw new Error('Cannot find Monaco Editor');
 		}
-		let options = this._editor.getRawOptions();
 		this._box = document.createElement('div');
 		this._box.style.position = 'absolute';
 		this._box.style.top = '0px';
@@ -1992,19 +1995,20 @@
 		return this._runButton;
 	}
 
-<<<<<<< HEAD
 	private isTextEditor() {
 		let editorMode = this._editor.getModel()?.getModeId();
 		return editorMode && editorMode !== 'Log'; //'Log' is the language identifier for the output editor
-=======
+	}
+
 	public showOutputBox() {
 		this.getRunButton().setButtonToHide();
 		this.getOutputBox().show();
 	}
 
 	public hideOutputBox() {
+		this.getOutputBox().hide();
 		this.getRunButton().setButtonToRun();
-		this.getOutputBox().hide();
+		this.getRunButton().show(); // always show RunButton by default
 	}
 
 	public flipOutputBoxVisibility() {
@@ -2013,7 +2017,6 @@
 		} else {
 			this.hideOutputBox();
 		}
->>>>>>> ad027cc4
 	}
 
 	public getBoxAtCurrLine() {
@@ -2597,25 +2600,10 @@
 			return false;
 		}
 
-<<<<<<< HEAD
 		if (this.isTextEditor()) { // avoid creating projection boxes/panels for the built-in output panel
 			this.padBoxArray();
 			this.addRemoveBoxes(e);
-=======
-		this.padBoxArray();
-		this.addRemoveBoxes(e);
-		this.hideOutputBox();
-
-		this.updateMaxPixelCol();
-		let delay = 500;
-		if (runImmediately(e)) {
-			delay = 0;
-		}
->>>>>>> ad027cc4
-
-			this.getOutputBox().hide();
-			this.getRunButton().reset(); // reset the text to 'Run'
-			this.getRunButton().show(); // always show the "run" button
+			this.hideOutputBox();
 
 			this.updateMaxPixelCol();
 			let delay = 500;
@@ -2635,38 +2623,16 @@
 				let c = utils.runProgram(program);
 				this._pythonProcess = c;
 
-<<<<<<< HEAD
 				let errorMsg: string = '';
 				c.onStderr((msg) => {
 					errorMsg += msg;
 				});
-=======
-			c.onExit((exitCode, result) => {
-				let outputBox = this.getOutputBox();
-
-				// When exitCode === null, it means the process was killed,
-				// so there is nothing else to do
-				if (exitCode !== null) {
-					this.updateLinesWhenOutOfDate(exitCode, e);
-					this._pythonProcess = undefined;
-					if (exitCode === 0) {
-						this.clearError();
-						this.updateData(result);
-						this.updateContentAndLayout();
-					}
-					else {
-						this.showErrorWithDelay(errorMsg);
-						this.updateData(result);
-						this.updateContentAndLayout();
-					}
->>>>>>> ad027cc4
 
 				let outputMsg: string = '';
 				c.onStdout((msg) => {
 					outputMsg += msg;
 				});
 
-<<<<<<< HEAD
 				c.onExit((exitCode, result) => {
 					let outputBox = this.getOutputBox();
 
@@ -2682,11 +2648,9 @@
 						}
 						else {
 							this.showErrorWithDelay(errorMsg);
+							this.updateData(result);
 							this.updateContentAndLayout();
 						}
-=======
-						outputBox.setContent(`<b>Output:</b><pre>${outputMsg}</pre><b>Errors:</b><pre>${errorMsgStyled}</pre>`);
->>>>>>> ad027cc4
 
 						setTimeout(() => {
 							let errors = errorMsg.split('\n');
@@ -2887,15 +2851,9 @@
 	public changeViewMode(m: ViewMode) {
 		this.viewMode = m;
 		let editor_div = this._editor.getDomNode();
-<<<<<<< HEAD
 		if (editor_div !== null && this.isTextEditor()) {
-			this.getOutputBox().hide();
-			this.getRunButton().reset();
-			this.getRunButton().show();
-=======
-		if (editor_div !== null) {
 			this.hideOutputBox();
->>>>>>> ad027cc4
+			this.getRunButton().setButtonToRun();
 		}
 		switch (m) {
 			case ViewMode.Full:
@@ -3217,7 +3175,7 @@
 			}
 		}
 
-		if (e.keyCode === KeyCode.KEY_P && e.altKey) {
+		if (e.keyCode === KeyCode.KEY_P && e.altKey && e.ctrlKey) { // test this out
 			this._peekCounter = this._peekCounter + 1;
 			if (this._peekCounter > 1) {
 				if (this._peekTimer !== null) {
