/* import * as fs from 'fs';
import * as os from 'os';
import * as path from 'path';
 */

import 'vs/css!./rtv';
import { ICursorPositionChangedEvent } from 'vs/editor/common/controller/cursorEvents';
import { IModelContentChangedEvent } from 'vs/editor/common/model/textModelEvents';
import { IEditorContribution, IScrollEvent, IModelChangedEvent } from 'vs/editor/common/editorCommon';
import {
	EditorAction,
	registerEditorAction,
	registerEditorContribution,
	ServicesAccessor
} from 'vs/editor/browser/editorExtensions';
import { EditorLayoutInfo, EditorOption } from 'vs/editor/common/config/editorOptions';
import * as strings from 'vs/base/common/strings';
import { IRange, Range } from 'vs/editor/common/core/range';
import { IOpenerService } from 'vs/platform/opener/common/opener';
import { IModeService } from 'vs/editor/common/services/modeService';
import { ICodeEditor } from 'vs/editor/browser/editorBrowser';
import { MarkdownRenderer } from 'vs/editor/contrib/markdown/markdownRenderer';
import { IPosition, Position } from 'vs/editor/common/core/position';
import { MarkdownString } from 'vs/base/common/htmlContent';
import { IConfigurationChangeEvent, IConfigurationService } from 'vs/platform/configuration/common/configuration';
import { Registry } from 'vs/platform/registry/common/platform';
import { Extensions, IConfigurationRegistry } from 'vs/platform/configuration/common/configurationRegistry';
import { localize } from 'vs/nls';
import { IContextMenuService } from 'vs/platform/contextview/browser/contextView';
import { Action, IAction } from 'vs/base/common/actions';
import { Separator } from 'vs/base/browser/ui/actionbar/actionbar';
import { ContextSubMenu } from 'vs/base/browser/contextmenu';
import { IMouseWheelEvent } from 'vs/base/browser/mouseEvent';
import { IKeyboardEvent } from 'vs/base/browser/keyboardEvent';
import { KeyCode, KeyMod } from 'vs/base/common/keyCodes';
import { KeybindingWeight } from 'vs/platform/keybinding/common/keybindingsRegistry';
import { IThemeService } from 'vs/platform/theme/common/themeService';
import {
	badgeBackground,
	editorWidgetBackground,
	inputBackground,
	inputBorder,
	inputForeground,
	widgetShadow
} from 'vs/platform/theme/common/colorRegistry';
import { IIdentifiedSingleEditOperation, IModelDecorationOptions, ITextModel } from 'vs/editor/common/model';
import { Selection } from 'vs/editor/common/core/selection';
import { RTVLogger } from 'vs/editor/contrib/rtv/RTVLogger';
import { Process } from 'vs/editor/contrib/rtv/RTVInterfaces';
import * as utils from 'vs/editor/contrib/rtv/RTVUtils';
import { Button } from 'vs/base/browser/ui/button/button';
import { attachButtonStyler } from 'vs/platform/theme/common/styler';

function indent(s: string): number {
	return s.length - s.trimLeft().length;
}

function isHtmlEscape(s: string): boolean {
	return strings.startsWith(s, '```html\n') && strings.endsWith(s, '```');
}

function removeHtmlEscape(s: string): string {
	let x = '```html\n'.length;
	let y = '```'.length;
	return s.substring(x, s.length - y);
}

function arrayStartsWith<T>(haystack: T[], needle: T[]): boolean {
	if (haystack.length < needle.length) {
		return false;
	}

	if (haystack === needle) {
		return true;
	}

	for (let i = 0; i < needle.length; i++) {
		if (haystack[i] !== needle[i]) {
			return false;
		}
	}

	return true;
}

function isEmpty(str: string) {
	return str.trim() === '';
}

function isSeedLine(str: string) {
	return str.match('#@') !== null;
}

function isLoopStr(str: string) {
	let trimmed = str.trim();
	return strings.endsWith(trimmed, ':') &&
		(strings.startsWith(trimmed, 'for') ||
			strings.startsWith(trimmed, 'while'));
}

function strNumsToArray(s: string): number[] {
	if (s === '') {
		return [];
	} else {
		return s.split(',').map(e => +e);
	}
}

// returns true if s matches regExp
function regExpMatchEntireString(s: string, regExp: string) {
	let res = s.match(regExp);
	return res !== null && res.index === 0 && res[0] === s;
}

export class DelayedRunAtMostOne {
	private _timer: ReturnType<typeof setTimeout> | null = null;

	public run(delay: number, c: () => void) {
		if (this._timer !== null) {
			clearTimeout(this._timer);
		}
		if (delay === 0) {
			this._timer = null;
			c();
		} else {
			this._timer = setTimeout(() => {
				this._timer = null;
				c();
			}, delay);
		}
	}

	public cancel() {
		if (this._timer !== null) {
			clearTimeout(this._timer);
			this._timer = null;
		}
	}
}

class DeltaVarSet {
	private _plus: Set<string>;
	private _minus: Set<string>;
	constructor(other?: DeltaVarSet) {
		if (other === undefined) {
			this._plus = new Set();
			this._minus = new Set();
		} else {
			this._plus = new Set(other._plus);
			this._minus = new Set(other._minus);
		}
	}
	public add(v: string) {
		if (this._minus.has(v)) {
			this._minus.delete(v);
		} else {
			this._plus.add(v);
		}
	}
	public delete(v: string) {
		if (this._plus.has(v)) {
			this._plus.delete(v);
		} else {
			this._minus.add(v);
		}
	}
	public applyTo(s: Set<string>, all: Set<string>) {
		let res = new Set<string>(s);
		this._plus.forEach(v => {
			if (all.has(v)) {
				if (res.has(v)) {
					//this._plus.delete(v);
				} else {
					res.add(v);
				}
			} else {
				//this._plus.delete(v);
			}
		});
		this._minus.forEach(v => {
			if (all.has(v)) {
				if (res.has(v)) {
					res.delete(v);
				} else {
					//this._minus.delete(v);
				}
			} else {
				//this._minus.delete(v);
			}
		});
		return res;
	}
	public clear() {
		this._plus.clear();
		this._minus.clear();
	}
}

class RTVLine {
	private _div: HTMLDivElement;
	constructor(
		editor: ICodeEditor,
		x1: number,
		y1: number,
		x2: number,
		y2: number
	) {
		let editor_div = editor.getDomNode();
		if (editor_div === null) {
			throw new Error('Cannot find Monaco Editor');
		}

		this._div = document.createElement('div');
		this._div.style.position = 'absolute';
		this._div.style.borderTop = '1px solid grey';
		this._div.style.transitionProperty = 'all';
		this._div.style.transitionDuration = '0.3s';
		this._div.style.transitionDelay = '0s';
		this._div.style.transitionTimingFunction = 'ease-in';
		this._div.style.transformOrigin = '0% 0%';
		this.move(x1, y1, x2, y2);
		editor_div.appendChild(this._div);
	}

	public destroy() {
		this._div.remove();
	}

	public move(x1: number, y1: number, x2: number, y2: number) {
		this._div.style.left = x1.toString() + 'px';
		this._div.style.top = y1.toString() + 'px';
		let deltaX = (x2 - x1);
		let deltaY = (y2 - y1);
		let length = Math.sqrt((deltaX * deltaX) + (deltaY * deltaY));
		this._div.style.width = length.toString() + 'px';
		let angle = 0;
		if (length !== 0) {
			angle = Math.atan(deltaY / deltaX) * 180 / Math.PI;
		}
		this._div.style.transform = 'rotate(' + angle.toString() + 'deg)';
	}

	public setOpacity(opacity: number) {
		this._div.style.opacity = opacity.toString();
	}

}

class TableElement {
	constructor(
		public content: string,
		public loopID: string,
		public iter: string,
		public controllingLineNumber: number,
		public vname?: string,
		public env?: any
	) { }
}

type MapLoopsToCells = { [k: string]: HTMLTableDataCellElement[]; };

class RTVOutputDisplayBox {
	private _box: HTMLDivElement;
	private _html: string = '<b>Output:</b><br><br><b>Errors:</b><br>';
	private _isOnDiv: boolean = false;
	constructor(
		private readonly _editor: ICodeEditor
	) {

		let editor_div = this._editor.getDomNode();
		if (editor_div === null) {
			throw new Error('Cannot find Monaco Editor');
		}

		this._box = document.createElement('div');
		this._box.style.position = 'absolute';
		this._box.style.top = '30px'; // offset from the run button + border + padding
		this._box.style.bottom = '14px'; // offset from the horizontal scroll bar (if any)
		this._box.style.right = '14px';
		this._box.style.height = 'auto';
		this._box.style.width = '500px';
		this._box.innerHTML = this._html;
		this._box.style.display = 'inline-block';
		this._box.style.overflowY = 'scroll';
		this._box.style.overflowX = 'auto';
		this._box.style.opacity = '0';
		this._box.className = 'monaco-hover';
		this._box.style.transitionProperty = 'all';
		this._box.style.transitionDuration = '0.3s';
		this._box.style.transitionDelay = '0s';
		this._box.style.transitionTimingFunction = 'ease-in';

		this._box.onmouseenter = (e) => {
			this.onMouseEnter(e);
		};
		this._box.onmouseleave = (e) => {
			this.onMouseLeave(e);
		}
		editor_div.appendChild(this._box);
		this.hide();
	}

	public destroy(): void {
		this._box.remove();
	}

	public setContent(s: string): void {
		this._box.innerHTML = s;
	}

	public getContent(): string {
		return this._box.innerHTML;
	}

	public clearContent(): void {
		this._box.innerHTML = this._html;
	}

	public show(): void {
		this._box.style.opacity = '1';
	}

	public hide(): void {
		this._box.style.opacity = '0';
	}

	public isHidden() : boolean {
		return this._box.style.opacity == '0';
	}

	private onMouseEnter(e: MouseEvent): void {
		this._isOnDiv = true;
	}

	private onMouseLeave(e: MouseEvent): void {
		this._isOnDiv = false;
	}

	public mouseOnDiv(): boolean {
		return this._isOnDiv;
	}

}

class RTVRunButton {
	private _box: HTMLDivElement;
	private _button: Button;
	constructor(
		private readonly _editor: ICodeEditor,
		private readonly _controller: RTVController
	) {

		let editor_div = this._editor.getDomNode();
		if (editor_div === null) {
			throw new Error('Cannot find Monaco Editor');
		}
		this._box = document.createElement('div');
		this._box.style.position = 'absolute';
		this._box.style.top = '0px';
		this._box.style.right = '18px'; // not covering the navigation bar (14px) + padding (4px); assuming the minimap is disabled
		this._box.style.height = '20px';
		this._box.style.width = '60px';
		this._button = new Button(this._box);
		// TODO: localize
		this._button.label = 'Run';
		attachButtonStyler(this._button, this._controller._themeService);
		editor_div.appendChild(this._box);
		this._button.onDidClick(e => {
			this.onClick();
		});
	}

	public destroy(): void {
		this._box.remove();
	}

	public setButtonToRun(): void {
		this._button.label = 'Run';
	}

	public setButtonToHide(): void {
		this._button.label = 'Hide';
	}

	public show(): void {
		this._box.style.opacity = '1';
	}

	public hide(): void {
		this._box.style.opacity = '0';
	}

	public isHidden() : boolean {
		return this._box.style.opacity == '0';
	}

	private onClick(): void {
		this._controller.flipOutputBoxVisibility();
	}

}

class RTVDisplayBox {
	private _box: HTMLDivElement;
	private _line: RTVLine;
	private _zoom: number = 1;
	private _opacity: number = 1;
	private _hasContent: boolean = false;
	private _allEnvs: any[] = [];
	private _allVars: Set<string> = new Set<string>();
	private _displayedVars: Set<string> = new Set<string>();
	private _deltaVarSet: DeltaVarSet;
	private _cellDictionary: { [k: string]: [HTMLElement] } = {};
	private _timesToInclude: Set<number> = new Set<number>();

	constructor(
		private readonly _controller: RTVController,
		private readonly _editor: ICodeEditor,
		private readonly _modeService: IModeService,
		private readonly _openerService: IOpenerService,
		public lineNumber: number,
		deltaVarSet: DeltaVarSet
	) {
		// if (this._controller.displayOnlyModifiedVars) {
		// 	this._displayedVars = new ModVarSet(this);
		// } else {
		// 	this._displayedVars = new FullVarSet(this);
		// }
		let editor_div = this._editor.getDomNode();
		if (editor_div === null) {
			throw new Error('Cannot find Monaco Editor');
		}
		this._box = document.createElement('div');
		this._box.textContent = '';
		this._box.style.position = 'absolute';
		this._box.style.top = '100px';
		this._box.style.left = '800px';
		this._box.style.maxWidth = '1400px';
		this._box.style.maxHeight = '400px';
		this._box.style.overflow = 'auto';
		this._box.style.transitionProperty = 'all';
		this._box.style.transitionDuration = '0.3s';
		this._box.style.transitionDelay = '0s';
		this._box.style.transitionTimingFunction = 'ease-in';
		this._box.className = 'monaco-hover';
		if (!this._controller.supportSynthesis) {
			this._box.onauxclick = (e) => {
				this.onClick(e);
			};
			this._box.onclick = (e) => {
				this.onClick(e);
			};
		}
		editor_div.appendChild(this._box);
		this._line = new RTVLine(this._editor, 800, 100, 800, 100);
		this.setContentFalse();
		this._deltaVarSet = new DeltaVarSet(deltaVarSet);
	}

	get visible() {
		return this._hasContent;
	}

	public getCellContent() {

		return this._cellDictionary;
	}

	public hasContent() {
		return this._hasContent;
	}

	public destroy() {
		this._box.remove();
		this._line.destroy();
	}

	public setContentFalse() {
		// Set content to false. Boxes with no content don't get processed during layout pass,
		// so we take care of layout here, which is to make  invisible (opacity 0).
		this._allEnvs = [];
		this._hasContent = false;
		this._box.textContent = '';
		this._box.style.opacity = '0';
		this._line.setOpacity(0);
	}

	public setContentTrue() {
		// Set content to true. All other layout properties will be set during
		// layout pass
		this._hasContent = true;
	}

	public modVars() {
		let writesAtLine = this._controller.writes[this.lineNumber - 1];
		if (writesAtLine === undefined) {
			writesAtLine = [];
		}
		let result = new Set<string>(writesAtLine);
		if (this._allVars.has('rv')) {
			result.add('rv');
		}
		return result;
	}

	public allVars() {
		return this._allVars;
	}

	public notDisplayedVars() {
		let result = new Set<string>();
		let displayed = this._displayedVars;
		this._allVars.forEach((v: string) => {
			if (!displayed.has(v)) {
				result.add(v);
			}
		});
		return result;
	}

	public getLineContent(): string {
		return this._controller.getLineContent(this.lineNumber);
	}

	public getLoopID(): string {
		if (this._allEnvs.length === 0) {
			return '';
		}
		return this._allEnvs[0]['$'];
	}

	public getFirstLoopIter(): string {
		if (this._allEnvs.length === 0) {
			return '';
		}
		return this._allEnvs[0]['#'];
	}

	public getNextLoopIter(loopID: string, iter: string, delta: number): string {
		if (delta === 0) {
			return iter;
		}

		let first = '';
		let envs = this._allEnvs;
		if (delta < 0) {
			envs = envs.slice(0, envs.length).reverse();
		}

		for (let i = 0; i < envs.length; i++) {
			let env = envs[i];

			if (env['$'] !== loopID) {
				throw Error('Error');
			}
			if (first === '') {
				if (env['$'] === loopID) {
					first = env['#'];
				}
			}

			if (env['$'] === loopID && env['#'] === iter) {
				let nexti = i + 1;
				if (nexti >= envs.length) {
					return first;
				}
				let nextEnv = envs[nexti];
				if (nextEnv['$'] !== loopID) {
					throw Error('Error');
				}
				if (nextEnv['$'] === loopID) {
					return nextEnv['#'];
				} else {
					return first;
				}
			}
		}

		return first;
	}

	private onClick(e: MouseEvent) {
		let c = this._controller;
		let currViewMode = c.viewMode;

		let viewModes = [ViewMode.Full, ViewMode.CursorAndReturn, ViewMode.Compact, ViewMode.Stealth];
		let viewModeActions = viewModes.map((v) => {
			let action = this.newAction(v, () => {
				c.changeViewMode(v);
			});
			if (currViewMode === v) {
				action.checked = true;
			}
			return action;
		});

		c.contextMenuService.showContextMenu({
			getAnchor: () => ({ x: e.clientX, y: e.clientY }),
			getActions: () => [
				this.newAction('Hide This Box', () => {
					c.hideBox(this);
				}),
				this.newAction('Hide All Other Boxes', () => {
					c.hideAllOtherBoxes(this);
				}),
				new Separator(),
				this.newAction('Restore This Box to Default', () => {
					c.restoreBoxToDefault(this);
				}),
				this.newAction('Restore All Boxes to Default', () => {
					c.restoreAllBoxesToDefault();
				}),
				new Separator(),
				new ContextSubMenu('Appearance of All Boxes', viewModeActions),
				new Separator(),
				this.newAction('See All Loop Iterations', () => {
					c.loopFocusController = null;
				}),
			],
			onHide: () => { },
			autoSelectFirstItem: true
		});
	}

	private isConditionalLine(): boolean {
		let lineContent = this._controller.getLineContent(this.lineNumber).trim();
		return strings.endsWith(lineContent, ':') &&
			(strings.startsWith(lineContent, 'if') ||
				strings.startsWith(lineContent, 'else'));
	}

	private isLoopLine(): boolean {
		let lineContent = this._controller.getLineContent(this.lineNumber).trim();
		return strings.endsWith(lineContent, ':') &&
			(strings.startsWith(lineContent, 'for') ||
				strings.startsWith(lineContent, 'while'));
	}

	public isBreakLine(): boolean {
		let lineContent = this._controller.getLineContent(this.lineNumber).trim();
		return strings.startsWith(lineContent, 'break');
	}

	public isReturnLine(): boolean {
		let lineContent = this._controller.getLineContent(this.lineNumber).trim();
		return strings.startsWith(lineContent, 'return');
	}

	private bringToLoopCount(envs: any[], active_loop_iters: number[], loopId: string, iterCount: number) {
		while (active_loop_iters[active_loop_iters.length - 1] < iterCount) {
			envs.push({ '#': active_loop_iters.join(','), '$': loopId });
			active_loop_iters[active_loop_iters.length - 1]++;
		}
	}

	private addMissingLines(envs: any[]): any[] {
		let last = function <T>(a: T[]): T { return a[a.length - 1]; };
		let active_loop_iters: number[] = [];
		let active_loop_ids: string[] = [];
		let envs2: any[] = [];
		for (let i = 0; i < envs.length; i++) {
			let env = envs[i];
			if (env.begin_loop !== undefined) {
				if (active_loop_iters.length > 0) {
					let loop_iters: string[] = env.begin_loop.split(',');
					this.bringToLoopCount(envs2, active_loop_iters, last(active_loop_ids), +loop_iters[loop_iters.length - 2]);
				}
				active_loop_ids.push(env['$']);
				active_loop_iters.push(0);
			} else if (env.end_loop !== undefined) {
				let loop_iters: string[] = env.end_loop.split(',');
				this.bringToLoopCount(envs2, active_loop_iters, last(active_loop_ids), +last(loop_iters));
				active_loop_ids.pop();
				active_loop_iters.pop();
				active_loop_iters[active_loop_iters.length - 1]++;
			} else {
				let loop_iters: string[] = env['#'].split(',');
				this.bringToLoopCount(envs2, active_loop_iters, last(active_loop_ids), +last(loop_iters));
				envs2.push(env);
				active_loop_iters[active_loop_iters.length - 1]++;
			}
		}
		return envs2;
	}

	private adjustToNextTimeStep(envs: any[]): any[] {
		if (this.isBreakLine()) {
			return envs;
		}
		let envs2: any[] = [];
		let isLoop = this.isLoopLine();
		let currIndent = this.indentAtLine(this.lineNumber);
		envs.forEach((env) => {
			if (env.begin_loop !== undefined) {
				envs2.push(env);
			} else if (env.end_loop !== undefined) {
				envs2.push(env);
			} else if (env.next_lineno !== undefined) {
				if (!isLoop || this.indentAtLine(env.next_lineno + 1) > currIndent) {
					let nextEnv = this._controller.getEnvAtNextTimeStep(env);
					if (nextEnv !== null) {
						envs2.push(nextEnv);
					}
				}
			}
		});
		return envs2;
	}

	private filterLoops(envs: any[]): any[] {
		if (this._controller.loopFocusController === null) {
			return envs;
		}

		let focusCtrl = this._controller.loopFocusController;

		return envs.filter((e, i, a) => focusCtrl.matches(e['$'], e['#']));
	}

	private findParentRow(cell: HTMLElement): HTMLTableRowElement {
		let rs = cell;
		while (rs.nodeName !== 'TR') {
			rs = rs.parentElement!;
		}
		return rs as HTMLTableRowElement;
	}

	private synthToggleElement(elmt: TableElement, cell: HTMLElement, force: boolean | null = null) {
		let time = elmt.env['time'];
		let row = this.findParentRow(cell);
		let on: boolean;

		if (force !== null) {
			on = force;
		} else {
			on = !this._timesToInclude.has(time);
		}

		if (on) {
			// Toggle on
			elmt.env[elmt.vname!] = cell.innerText;
			this._timesToInclude.add(time);

			// Highligh the row
			let theme = this._controller._themeService.getColorTheme();
			row.style.fontWeight = '900';
			row.style.backgroundColor = String(theme.getColor(badgeBackground) ?? '');

			this._controller.logger.exampleInclude(this.findParentRow(cell).rowIndex, cell.innerText);
		} else {
			// Toggle off
			this._timesToInclude.delete(time);

			// Remove row highlight
			row.style.fontWeight = row.style.backgroundColor = '';

			this._controller.logger.exampleExclude(this.findParentRow(cell).rowIndex, cell.innerText);
		}
	}

	private synthFocusNextRow(backwards: boolean = false): void {
		let selection = window.getSelection()!;
		let cell: HTMLTableCellElement;
		let row: HTMLTableRowElement;

		for (let cellIter = selection.focusNode!; cellIter.parentNode; cellIter = cellIter.parentNode) {
			if (cellIter.nodeName === 'TD') {
				cell = cellIter as HTMLTableCellElement;
				break;
			}
		}

		for (let rowIter = cell!.parentNode!; rowIter.parentNode; rowIter = rowIter.parentNode) {
			if (rowIter.nodeName === 'TR') {
				row = rowIter as HTMLTableRowElement;
				break;
			}
		}

		this._controller.logger.exampleBlur(row!.rowIndex, cell!.textContent!);

		if (this._controller.byRowOrCol === RowColMode.ByCol) {
			let table: HTMLTableElement = row!.parentNode as HTMLTableElement;
			let nextRowIdx = (row!.rowIndex - 1 + (backwards ? -1 : 1)) % (table.rows.length - 1) + 1;
			if (nextRowIdx <= 0) { nextRowIdx += table.rows.length - 1; }
			let nextRow = table.rows[nextRowIdx];
			let col = nextRow.childNodes[cell!.cellIndex!];
			let newFocusNode = col.childNodes[0];
			let range = selection?.getRangeAt(0);
			range.selectNodeContents(newFocusNode);
			selection?.removeAllRanges();
			selection?.addRange(range);
			this._controller.logger.exampleFocus(nextRowIdx, newFocusNode!.textContent!);
		} else {
			let nextCellIdx = (cell!.cellIndex - 1 + (backwards ? -1 : 1)) % (row!.childNodes.length - 1) + 1;
			if (nextCellIdx <= 0) { nextCellIdx += row!.childNodes.length - 1; }
			let col = row!.childNodes[nextCellIdx];
			let newFocusNode = col.childNodes[0];
			let range = selection?.getRangeAt(0);
			range.selectNodeContents(newFocusNode);
			selection?.removeAllRanges();
			selection?.addRange(range);
			this._controller.logger.exampleFocus(nextCellIdx, newFocusNode!.textContent!);
		}
	}

	private addCellContentAndStyle(cell: HTMLTableCellElement, elmt: TableElement, r: MarkdownRenderer) {
		if (this._controller.colBorder) {
			cell.style.borderLeft = '1px solid #454545';
		}
		let padding = this._controller.cellPadding + 'px';
		cell.style.paddingLeft = padding;
		cell.style.paddingRight = padding;
		cell.style.paddingTop = '0';
		cell.style.paddingBottom = '0';

		cell.align = 'center';

		/* if (this._controller.byRowOrCol === RowColMode.ByCol) {
			cell.align = 'center';
		} else {
			cell.align = 'center';
		} */

		let s = elmt.content;
		let cellContent: HTMLElement;
		if (s === '') {
			// Make empty strings into a space to make sure it's allocated a space
			// Otherwise, the divs in a row could become invisible if they are
			// all empty
			cellContent = document.createElement('div');
			cellContent.innerHTML = '&nbsp';
		}
		else if (isHtmlEscape(s)) {
			cellContent = document.createElement('div');
			cellContent.innerHTML = removeHtmlEscape(s);
		} else {
			let renderedText = r.render(new MarkdownString(s));
			cellContent = renderedText.element;

			if (this._controller.supportSynthesis) {
				cellContent.onblur = (e: FocusEvent) => {
					if (elmt.env[elmt.vname!] !== cellContent.innerText) {
						// TODO This might be expensive
						this._controller.logger.exampleChanged(
							this.findParentRow(cell).rowIndex,
							elmt.env[elmt.vname!],
							cellContent.innerText);
						this.synthToggleElement(elmt, cellContent, true);
					}
				};

				cellContent.onkeydown = (e: KeyboardEvent) => {
					let rs: boolean = true;

					switch (e.key) {
						case 'Enter':
							e.preventDefault();

							if (e.shiftKey) {
								this.synthToggleElement(elmt, cellContent);
								this.synthFocusNextRow();
							} else {
								if (elmt.env[elmt.vname!] !== cellContent.innerText) {
									this._controller.logger.exampleChanged(
										this.findParentRow(cell).rowIndex,
										elmt.env[elmt.vname!],
										cellContent.innerText);
									this.synthToggleElement(elmt, cellContent, true);
								}
								cellContent.contentEditable = 'false';
								this._editor.focus();
								this._controller.logger.projectionBoxExit();
								setTimeout(() => {
									// Pressing enter also triggers the blur event, so we don't need to record any changes here.
									this._controller.synthesizeFragment(elmt.controllingLineNumber, this._timesToInclude);
									this._timesToInclude.clear();
									this._controller.logger.exampleReset();
								}, 200);
							}
							break;
						case 'Tab':
							// ----------------------------------------------------------
							// Use Tabs to go over values of the same variable
							// ----------------------------------------------------------
							e.preventDefault();
							this.synthFocusNextRow(e.shiftKey);
							break;
						case 'Escape':
							this._controller.logger.projectionBoxExit();
							this._editor.focus();
							this._controller.runProgram();
							this._timesToInclude.clear();
							this._controller.logger.exampleReset();
							rs = false;
							break;
					}

					return rs;
				};
			}
		}
		if (this._controller.mouseShortcuts) {
			if (elmt.iter === 'header') {
				cellContent = this.wrapAsVarMenuButton(cellContent, s.substr(2, s.length - 4));
			} else if (elmt.iter !== '') {
				cellContent = this.wrapAsLoopMenuButton(cellContent, elmt.iter);
			}
		}

		if (this.lineNumber === elmt.controllingLineNumber) {
			let name = elmt.vname!;
			if (name) {
				if (name in this._cellDictionary) {
					this._cellDictionary[name].push(cellContent);
				} else {
					this._cellDictionary[name] = [cellContent];
				}
			}
		}

		cell.appendChild(cellContent);
	}

	private populateTableByCols(table: HTMLTableElement, renderer: MarkdownRenderer, rows: TableElement[][]) {
		rows.forEach((row: TableElement[]) => {
			let newRow = table.insertRow(-1);
			row.forEach((elmt: TableElement) => {
				let newCell = newRow.insertCell(-1);
				this.addCellContentAndStyle(newCell, elmt, renderer);
			});
		});
	}

	private populateTableByRows(table: HTMLTableElement, renderer: MarkdownRenderer, rows: TableElement[][]) {
		let tableCellsByLoop = this._controller.tableCellsByLoop;
		for (let colIdx = 0; colIdx < rows[0].length; colIdx++) {
			let newRow = table.insertRow(-1);
			for (let rowIdx = 0; rowIdx < rows.length; rowIdx++) {
				let elmt = rows[rowIdx][colIdx];
				let newCell = newRow.insertCell(-1);
				this.addCellContentAndStyle(newCell, elmt, renderer);
				if (elmt.iter !== '') {
					if (tableCellsByLoop[elmt.iter] === undefined) {
						tableCellsByLoop[elmt.iter] = [];
					}
					tableCellsByLoop[elmt.iter].push(newCell);
				}
			}
		}
	}

	// private createTableByRows2(rows: TableElement[][]) {
	// 	this._box.textContent = '';
	// 	let tableCellsByLoop = this._coordinator.tableCellsByLoop;
	// 	const renderer = new MarkdownRenderer(this._editor, this._modeService, this._openerService);
	// 	let table = document.createElement('div');
	// 	table.style.display = 'table';
	// 	for (let colIdx = 0; colIdx < rows[0].length; colIdx++) {
	// 		let newRow = document.createElement('div');
	// 		newRow.style.display = 'table-row';
	// 		table.appendChild(newRow);
	// 		for (let rowIdx = 0; rowIdx < rows.length; rowIdx++) {
	// 			let elmt = rows[rowIdx][colIdx];
	// 			let newCell = this.computeCellContent(elmt.content, renderer)
	// 			newCell.style.display = 'table-cell';
	// 			newCell.style.width = '120px';
	// 			newRow.appendChild(newCell);
	// 		}
	// 	}
	// 	this._box.appendChild(table);
	// }

	public indentAtLine(lineno: number): number {
		return indent(this._controller.getLineContent(lineno));
	}

	public computeEnvs() {

		if (!this._controller.showBoxAtLoopStmt && this.isLoopLine()) {
			this.setContentFalse();
			return;
		}

		if (this.isConditionalLine()) {
			this.setContentFalse();
			return;
		}

		// Get all envs at this line number
		let envs = this._controller.envs[this.lineNumber - 1];
		if (envs === undefined) {
			this.setContentFalse();
			return;
		}

		this.setContentTrue();

		//envs = this.adjustToNextTimeStep(envs);
		envs = this.addMissingLines(envs);

		this._allEnvs = envs;

	}

	public updateContent() {

		if (!this._controller.showBoxAtLoopStmt && this.isLoopLine()) {
			this.setContentFalse();
			return;
		}

		if (this.isConditionalLine()) {
			this.setContentFalse();
			return;
		}

		// Get all envs at this line number
		let envs = this._controller.envs[this.lineNumber - 1];
		if (envs === undefined) {
			this.setContentFalse();
			return;
		}

		this.setContentTrue();

		//envs = this.adjustToNextTimeStep(envs);
		envs = this.addMissingLines(envs);

		this._allEnvs = envs;

		// Compute set of vars in all envs
		this._allVars = new Set<string>();
		envs.forEach((env) => {
			for (let key in env) {
				if (key !== 'prev_lineno' &&
					key !== 'next_lineno' &&
					key !== 'lineno' &&
					key !== 'time' &&
					key !== '$' &&
					(key !== '#' || env[key] !== "")) {
					this._allVars.add(key);
				}
			}
		});

		let startingVars: Set<string>;
		if (this._controller.displayOnlyModifiedVars) {
			startingVars = this.modVars();
		} else {
			startingVars = this._allVars;
		}

		let vars = this._deltaVarSet.applyTo(startingVars, this._allVars);
		this._displayedVars = vars;

		if (vars.size === 0) {
			this.setContentFalse();
			return;
		}

		envs = this.filterLoops(envs);

		if (envs.length === 0) {
			this.setContentFalse();
			return;
		}

		// Generate header
		let rows: TableElement[][] = [];
		let header: TableElement[] = [];
		vars.forEach((v: string) => {
			header.push(new TableElement('**' + v + '**', 'header', 'header', 0));
		});
		rows.push(header);

		// Generate all rows
		for (let i = 0; i < envs.length; i++) {
			let env = envs[i];
			let loopID = env['$'];
			let iter = env['#'];
			let row: TableElement[] = [];
			vars.forEach((v: string) => {
				let v_str: string;
				if (env[v] === undefined) {
					v_str = '';
				} else if (isHtmlEscape(env[v])) {
					v_str = env[v];
				} else {
					v_str = '```python\n' + env[v] + '\n```';
				}
				row.push(new TableElement(v_str, loopID, iter, this.lineNumber, v, env));
			});
			rows.push(row);
		}

		// Set border
		if (this._controller.boxBorder) {
			this._box.style.border = '';
		} else {
			this._box.style.border = '0';
		}

		// Create html table from rows
		this._box.textContent = '';
		const renderer = new MarkdownRenderer(this._editor, this._modeService, this._openerService);
		let table = document.createElement('table');
		table.style.borderSpacing = '0px';
		table.style.paddingLeft = '13px';
		table.style.paddingRight = '13px';

		this._cellDictionary = {};
		if (this._controller.byRowOrCol === RowColMode.ByRow) {
			this.populateTableByRows(table, renderer, rows);
		} else {
			this.populateTableByCols(table, renderer, rows);
		}
		this._box.appendChild(table);

		this.addStalenessIndicator();

		//this.addConfigButton();
		if (this._controller.mouseShortcuts) {
			this.addPlusButton();
		}
	}

	private addStalenessIndicator() {
		// Add green/red dot to show out of date status
		let stalenessIndicator = document.createElement('div');
		stalenessIndicator.style.width = '5px';
		stalenessIndicator.style.height = '5px';
		stalenessIndicator.style.position = 'absolute';
		stalenessIndicator.style.top = '5px';
		stalenessIndicator.style.left = '3px';
		stalenessIndicator.style.borderRadius = '50%';
		let x = this._controller._changedLinesWhenOutOfDate;
		if (x === null) {
			stalenessIndicator.style.backgroundColor = 'green';
		} else {
			let green = 165 - (x.size - 1) * 35;
			if (green < 0) {
				green = 0;
			}
			stalenessIndicator.style.backgroundColor = 'rgb(255,' + green.toString() + ',0)';
		}

		this._box.appendChild(stalenessIndicator);
	}

	public varRemove(regExp: string, removed?: Set<string>) {
		if (regExp === '*') {
			regExp = '.*';
		}
		this.allVars().forEach((v) => {
			if (regExpMatchEntireString(v, regExp) && this._displayedVars.has(v)) {
				this._deltaVarSet.delete(v);
				if (removed !== undefined) {
					removed.add(v);
				}
			}
		});
	}

	public varRemoveAll(removed?: Set<string>) {
		this.varRemove('*', removed);
	}

	public varAdd(regExp: string, added?: Set<string>) {
		if (regExp === '*') {
			regExp = '.*';
		}
		this.allVars().forEach((v) => {
			if (regExpMatchEntireString(v, regExp) && !this._displayedVars.has(v)) {
				this._deltaVarSet.add(v);
				if (added !== undefined) {
					added.add(v);
				}
			}
		});
	}

	public varKeepOnly(regExp: string, added?: Set<string>, removed?: Set<string>) {
		this.varRemoveAll(removed);
		this._displayedVars.clear();
		this.varAdd(regExp, added);
	}

	public varAddAll(added?: Set<string>) {
		this.varAdd('*', added);
	}

	public varRestoreToDefault() {
		this._deltaVarSet.clear();
	}

	public varMakeVisible() {
		if (this._displayedVars.size === 0) {
			this.varRestoreToDefault();
		}
	}

	private newAction(label: string, actionCallBack: () => void): Action {
		return new Action('id', label, '', true, (event?) => {
			actionCallBack();
			return new Promise((resolve, reject) => {
				resolve();
			});
		});
	}

	private wrapAsVarMenuButton(elmt: HTMLElement, varname: string): HTMLDivElement {
		let menubar = document.createElement('div');
		menubar.className = 'menubar';
		if (this._controller.byRowOrCol === RowColMode.ByCol) {
			menubar.style.height = '23px';
		} else {
			menubar.style.height = '19.5px';
		}
		menubar.appendChild(elmt);
		elmt.className = 'menubar-menu-button';
		let c = this._controller;
		elmt.onclick = (e) => {
			e.stopImmediatePropagation();
			c.contextMenuService.showContextMenu({
				getAnchor: () => elmt,
				getActions: () => [
					this.newAction('Remove <strong> ' + varname + ' </strong> in This Box', () => {
						c.varRemoveInThisBox(varname, this);
					}),
					this.newAction('Remove <strong> ' + varname + ' </strong> in All Boxes', () => {
						c.varRemoveInAllBoxes(varname);
					}),
					this.newAction('Only <strong> ' + varname + ' </strong> in This Box', () => {
						c.varKeepOnlyInThisBox(varname, this);
					}),
					this.newAction('Only <strong> ' + varname + ' </strong> in All Boxes', () => {
						c.varKeepOnlyInAllBoxes(varname);
					})
				],
				onHide: () => { },
				autoSelectFirstItem: true
			});
		};
		return menubar;
	}

	private wrapAsLoopMenuButton(elmt: HTMLElement, iter: string): HTMLDivElement {
		let menubar = document.createElement('div');
		menubar.className = 'menubar';
		menubar.style.height = '19.5px';
		// if (this._controller.byRowOrCol === RowColMode.ByCol) {
		// 	menubar.style.height = '23px';
		// } else {
		// 	menubar.style.height = '19.5px';
		// }
		menubar.appendChild(elmt);
		elmt.className = 'menubar-menu-button';
		elmt.style.padding = '0px';
		let c = this._controller;
		elmt.onclick = (e) => {
			e.stopImmediatePropagation();
			c.contextMenuService.showContextMenu({
				getAnchor: () => elmt,
				getActions: () => [
					this.newAction('Focus on This Loop Iteration', () => {
						c.loopFocusController = new LoopFocusController(this._controller, this, iter);
					})
				],
				onHide: () => { },
				autoSelectFirstItem: true
			});
		};
		return menubar;
	}

	private addPlusButton() {
		let menubar = document.createElement('div');
		menubar.className = 'menubar';
		menubar.style.height = '23px';
		menubar.style.position = 'absolute';
		menubar.style.top = '0px';
		menubar.style.right = '0px';
		let addButton = document.createElement('div');
		menubar.appendChild(addButton);
		addButton.className = 'menubar-menu-button';
		addButton.innerHTML = '+';
		addButton.onclick = (e) => {
			e.stopImmediatePropagation();
			this._controller.contextMenuService.showContextMenu({
				getAnchor: () => addButton,
				getActions: () => this.createActionsForPlusMenu(),
				onHide: () => { },
				autoSelectFirstItem: true
			});

		};
		this._box.appendChild(menubar);

	}

	private createActionsForPlusMenu(): (IAction | ContextSubMenu)[] {
		let res: (IAction | ContextSubMenu)[] = [];
		this.notDisplayedVars().forEach((v) => {
			res.push(new ContextSubMenu('Add <strong> ' + v, [
				this.newAction('to This Box', () => {
					this._controller.varAddInThisBox(v, this);
				}),
				this.newAction('to All Boxes', () => {
					this._controller.varAddInAllBoxes(v);
				})
			]));
		});
		res.push(new ContextSubMenu('Add All Vars ', [
			this.newAction('to This Box', () => {
				this._controller.varAddAllInThisBox(this);
			}),
			this.newAction('to All Boxes', () => {
				this._controller.varAddAllInAllBoxes();
			})
		]));
		return res;
	}


	// public addConfigButton() {
	// 	let configButton = document.createElement('div');
	// 	let lines: HTMLElement[] = [];

	// 	for(let i = 0; i < 3; i++){
	// 		let hamburgerIconLine = document.createElement('div');
	// 		hamburgerIconLine.style.width = '90%';
	// 		hamburgerIconLine.style.height = '10%';
	// 		hamburgerIconLine.style.margin =  '20% 0%';
	// 		hamburgerIconLine.style.backgroundColor = 'black';
	// 		configButton.appendChild(hamburgerIconLine);
	// 		lines.push(hamburgerIconLine);
	// 	}
	// 	lines[0].style.transition = 'transform 0.2s';
	// 	lines[2].style.transition = 'transform 0.2s';

	// 	configButton.style.width = '10px';
	// 	configButton.style.height = '10px';
	// 	configButton.style.position = 'absolute';
	// 	configButton.style.top = '5px';
	// 	configButton.style.right = '2px';
	// 	if(configButton){
	// 		configButton.onclick = (e) =>{
	// 			e.stopPropagation();
	// 			if(this._coordinator._configBox){
	// 				console.log(this._coordinator._configBox.style.display);
	// 				this._coordinator.showOrHideConfigDialogBox();
	// 			}
	// 			else{
	// 				this._coordinator.addConfigDialogBox();
	// 			}
	// 			if(lines[1].style.opacity !== '0'){
	// 				lines[0].style.transform = 'translate(0%, 3px) rotate(-45deg)';
	// 				lines[2].style.transform = 'translate(0%, -3px) rotate(45deg)';
	// 				lines[1].style.opacity = '0';
	// 				console.log(lines[2]);
	// 			}else{
	// 				lines[0].style.transform = 'translate(0%, 0px) rotate(0deg)';
	// 				lines[1].style.opacity = '1';
	// 				lines[2].style.transform = 'translate(0%, 0px) rotate(0deg)';
	// 			}

	// 		};
	// 	}
	// 	this._box.appendChild(configButton);
	// }


	public getHeight() {
		return this._box.offsetHeight * this._zoom;
	}

	public updateLayout(top: number) {
		let pixelPosAtLine = this._controller.getLinePixelPos(this.lineNumber);

		let boxTop = top;
		if (this._controller.boxAlignsToTopOfLine) {
			boxTop = boxTop - (pixelPosAtLine.height / 2);
		}
		//let left = this._controller.maxPixelCol+50;
		let left = this._controller.maxPixelCol + 130;
		let zoom_adjusted_left = left - ((1 - this._zoom) * (this._box.offsetWidth / 2));
		let zoom_adjusted_top = boxTop - ((1 - this._zoom) * (this._box.offsetHeight / 2));
		this._box.style.top = zoom_adjusted_top.toString() + 'px';
		this._box.style.left = zoom_adjusted_left.toString() + 'px';
		this._box.style.transform = 'scale(' + this._zoom.toString() + ')';
		this._box.style.opacity = this._opacity.toString();

		let maxWidth = this._editor.getScrollWidth()-left-10;
		this._box.style.maxWidth = maxWidth.toString() + 'px';

		// update the line
		let midPointTop = pixelPosAtLine.top + (pixelPosAtLine.height / 2);

		//this._line.move(this._controller.maxPixelCol-50, midPointTop, left, top);
		this._line.move(this._controller.maxPixelCol + 30, midPointTop, left, top);

	}

	public updateZoomAndOpacity(dist: number, opacityMult: number) {
		let distAbs = Math.abs(dist);
		let zoom_upper = 1;
		let zoom_lower = 1 / (distAbs * 0.5 + 1);
		this._zoom = zoom_lower + (zoom_upper - zoom_lower) * this._controller.zoomLevel;

		this._opacity = 1;
		if (distAbs !== 0) {
			let opacity_upper = 1;
			let opacity_lower = 1 / distAbs;
			this._opacity = opacity_lower + (opacity_upper - opacity_lower) * this._controller.opacityLevel;
		}
		this._opacity = this._opacity * opacityMult;
		this._line.setOpacity(this._opacity);
	}

	public fade() {
		let oldOpacity = this._box.style.opacity === '' ? '1' : this._box.style.opacity;
		if (oldOpacity) {
			let newOpacity = parseFloat(oldOpacity) * 0.9;
			this._box.style.opacity = newOpacity.toString();
			this._line.setOpacity(newOpacity);
			this._opacity = newOpacity;
		}
	}

}

enum RowColMode {
	ByRow = 'By Row',
	ByCol = 'By Col'
}

enum ViewMode {
	Full = 'Full',
	CursorAndReturn = 'Cursor and Return',
	Compact = 'Compact',
	Stealth = 'Stealth',
	Focused = 'Focused',
	Custom = 'Custom'
}

enum ChangeVarsWhere {
	Here = 'here',
	All = 'all',
}

enum ChangeVarsOp {
	Add = 'add',
	Del = 'del',
	Keep = 'keep'
}

class LoopFocusController {

	private _loopIDArr: number[];
	private _iterArr: number[];
	private _decoration1?: string;
	private _decoration2?: string;
	private _decoration3?: string;
	constructor(
		private readonly _controller: RTVController,
		public readonly controllingBox: RTVDisplayBox,
		public readonly iter: string,
	) {
		this._iterArr = strNumsToArray(iter);
		this._loopIDArr = strNumsToArray(controllingBox.getLoopID());
		this.resetDecorations(true);
	}

	public resetDecorations(addEndToken = false) {
		this.destroyDecorations();
		if (this.hasSeed()) {
			let seedLineno = this.controllingBox.lineNumber;
			let model = this._controller.getModelForce();
			let lines = model.getLinesContent();
			let currIndent = indent(lines[seedLineno - 1]);
			let start = seedLineno;
			function isStillInLoop(s: string) {
				return isEmpty(s) || indent(s) >= currIndent;
			}
			while (start >= 1 && isStillInLoop(lines[start - 1])) {
				start = start - 1;
			}
			let end = seedLineno;
			while (end < lines.length + 1 && isStillInLoop(lines[end - 1])) {
				end = end + 1;
			}

			let range1 = new Range(1, 1, start, model.getLineMaxColumn(start));
			let maxline = lines.length;
			let range2 = new Range(end, 1, maxline, model.getLineMaxColumn(maxline));
			let seedLineContent = lines[seedLineno - 1];
			let range3 = new Range(seedLineno, indent(seedLineContent) + 1, seedLineno, seedLineContent.length + 1);
			this._decoration1 = this._controller.addDecoration(range1, { inlineClassName: 'rtv-code-fade' });
			this._decoration2 = this._controller.addDecoration(range2, { inlineClassName: 'rtv-code-fade' });
			this._decoration3 = this._controller.addDecoration(range3, { className: 'squiggly-info' });

			let endToken = '## END LOOP';
			if (addEndToken && !lines[end - 2].endsWith(endToken)) {
				let endCol = model.getLineMaxColumn(end - 1);
				let range4 = new Range(end - 1, endCol, end - 1, endCol);
				this._controller.executeEdits([{ range: range4, text: '\n' + seedLineContent.substr(0, currIndent) + endToken }]);
			}
		}
	}

	public destroyDecorations() {
		if (this._decoration1) {
			this._controller.removeDecoration(this._decoration1);
		}
		if (this._decoration2) {
			this._controller.removeDecoration(this._decoration2);
		}
		if (this._decoration3) {
			this._controller.removeDecoration(this._decoration3);
		}
	}

	public hasSeed(): boolean {
		return isSeedLine(this.controllingBox.getLineContent());
	}

	public matchesIter(otherIter: string): boolean {
		let otherIterArr = strNumsToArray(otherIter);
		return arrayStartsWith(otherIterArr, this._iterArr);
	}

	public matchesID(otherLoopID: string): boolean {
		let otherLoopsLinenoArr = strNumsToArray(otherLoopID);
		return arrayStartsWith(otherLoopsLinenoArr, this._loopIDArr);
	}

	public matches(otherLoopID: string, otherIter: string): boolean {
		this._loopIDArr = strNumsToArray(this.controllingBox.getLoopID());
		return this.matchesID(otherLoopID) && this.matchesIter(otherIter);
	}

}


type VisibilityPolicy = (b: RTVDisplayBox, cursorLineNumber: number) => boolean;

function visibilityAll(b: RTVDisplayBox, cursorLineNumber: number) {
	return true;
}

function visibilityNone(b: RTVDisplayBox, cursorLineNumber: number) {
	return false;
}

function visibilityCursor(b: RTVDisplayBox, cursorLineNumber: number) {
	return b.lineNumber === cursorLineNumber;
}

function visibilityCursorAndReturn(b: RTVDisplayBox, cursorLineNumber: number) {
	return b.lineNumber === cursorLineNumber || b.isReturnLine();
}

// enum LangId {
// 	NotSupported = 0,
// 	Python = 1,
// 	Haskell = 2
// }

class RTVController implements IEditorContribution {
	public envs: { [k: string]: any[]; } = {};
	public writes: { [k: string]: string[]; } = {};
	private _boxes: RTVDisplayBox[] = [];
	private _maxPixelCol = 0;
	private _prevModel: string[] = [];
	public _changedLinesWhenOutOfDate: Set<number> | null = null;
	public _configBox: HTMLDivElement | null = null;
	public tableCellsByLoop: MapLoopsToCells = {};
	public logger: RTVLogger;
	private _config: ConfigurationServiceCache;
	private _makeNewBoxesVisible: boolean = true;
	private _loopFocusController: LoopFocusController | null = null;
	private _errorDecorationID: string | null = null;
	private _errorDisplayTimer: ReturnType<typeof setTimeout> | null = null;
	private _visibilityPolicy: VisibilityPolicy = visibilityAll;
	private _peekCounter: number = 0;
	private _peekTimer: ReturnType<typeof setTimeout> | null = null;
	private _globalDeltaVarSet: DeltaVarSet = new DeltaVarSet();
	private _pythonProcess?: Process = undefined;
	private _runProgramDelay: DelayedRunAtMostOne = new DelayedRunAtMostOne();
	private _outputBox: RTVOutputDisplayBox| null = null;
	private _runButton: RTVRunButton | null = null;

	public static readonly ID = 'editor.contrib.rtv';

	constructor(
		private readonly _editor: ICodeEditor,
		@IOpenerService private readonly _openerService: IOpenerService,
		@IModeService private readonly _modeService: IModeService,
		@IConfigurationService configurationService: IConfigurationService,
		@IContextMenuService public readonly contextMenuService: IContextMenuService,
		@IThemeService readonly _themeService: IThemeService,
		//@IModelService private readonly _modelService: IModelService,
	) {
		// let isReadOnly=undefined;
		// setTimeout(()=>{isReadOnly = this._editor.getRawOptions().readOnly;}, 500);
		// setTimeout(() => {console.log(this._editor.getRawOptions().readOnly);}, 500);
		this._editor.onDidChangeCursorPosition((e) => { this.onDidChangeCursorPosition(e); });
		this._editor.onDidScrollChange((e) => { this.onDidScrollChange(e); });
		this._editor.onDidLayoutChange((e) => { this.onDidLayoutChange(e); });
		this._editor.onDidChangeModel((e) => { this.onDidChangeModel(e); });
		this._editor.onDidChangeModelContent((e) => { this.onDidChangeModelContent(e); });
		this._editor.onDidChangeModelLanguage((e) => { this.runProgram(); });
		this._editor.onMouseWheel((e) => { this.onMouseWheel(e); });
		this._editor.onKeyUp((e) => { this.onKeyUp(e); });
		this._editor.onKeyDown((e) => { this.onKeyDown(e); });
		//this._modelService.onModelModeChanged((e) => { console.log('BBBB');  });

		this.logger = utils.getLogger(this._editor);

		this.updateMaxPixelCol();

		this._config = new ConfigurationServiceCache(configurationService);
		this._config.onDidUserChangeConfiguration = (e) => {
			this.onUserChangeConfiguration(e);
		};
		this.changeViewMode(this.viewMode);

		//this._modVarsInputField.getDomNode().style.width = '300px';
	}

	public static get(editor: ICodeEditor): RTVController {
		return editor.getContribution<RTVController>(RTVController.ID);
	}

	public getId(): string {
		return RTVController.ID;
	}

	public dispose(): void {
		this.logger.dispose();
	}

	public restoreViewState(state: any): void {
	}

	// Configurable properties
	get boxAlignsToTopOfLine(): boolean {
		return this._config.getValue(boxAlignsToTopOfLineKey);
	}
	set boxAlignsToTopOfLine(v: boolean) {
		this._config.updateValue(boxAlignsToTopOfLineKey, v);
	}

	get boxBorder(): boolean {
		return this._config.getValue(boxBorderKey);
	}
	set boxBorder(v: boolean) {
		this._config.updateValue(boxBorderKey, v);
	}

	get byRowOrCol(): RowColMode {
		return this._config.getValue(byRowOrColKey);
	}
	set byRowOrCol(v: RowColMode) {
		this._config.updateValue(byRowOrColKey, v);
	}

	get cellPadding(): number {
		return this._config.getValue(cellPaddingKey);
	}
	set cellPadding(v: number) {
		this._config.updateValue(cellPaddingKey, v);
	}

	get colBorder(): boolean {
		return this._config.getValue(colBorderKey);
	}
	set colBorder(v: boolean) {
		this._config.updateValue(colBorderKey, v);
	}

	get displayOnlyModifiedVars(): boolean {
		return this._config.getValue(displayOnlyModifiedVarsKey);
	}
	set displayOnlyModifiedVars(v: boolean) {
		this._config.updateValue(displayOnlyModifiedVarsKey, v);
	}

	get opacityLevel(): number {
		return this._config.getValue(opacityKey);
	}
	set opacityLevel(v: number) {
		this._config.updateValue(opacityKey, v);
	}

	get showBoxAtLoopStmt(): boolean {
		return this._config.getValue(showBoxAtLoopStmtKey);
	}
	set showBoxAtLoopStmt(v: boolean) {
		this._config.updateValue(showBoxAtLoopStmtKey, v);
	}

	get spaceBetweenBoxes(): number {
		return this._config.getValue(spaceBetweenBoxesKey);
	}
	set spaceBetweenBoxes(v: number) {
		this._config.updateValue(spaceBetweenBoxesKey, v);
	}

	get zoomLevel(): number {
		return this._config.getValue(zoomKey);
	}
	set zoomLevel(v: number) {
		this._config.updateValue(zoomKey, v);
	}

	get viewMode(): ViewMode {
		return this._config.getValue(viewModeKey);
	}
	set viewMode(v: ViewMode) {
		this._config.updateValue(viewModeKey, v);
	}

	get mouseShortcuts(): boolean {
		return this._config.getValue(mouseShortcutsKey);
	}
	set mouseShortcuts(v: boolean) {
		this._config.updateValue(mouseShortcutsKey, v);
	}

	get supportSynthesis(): boolean {
		return this._config.getValue(supportSynthesisKey);
	}
	set supportSynthesis(v: boolean) {
		this._config.updateValue(supportSynthesisKey, v);
	}

	// End of configurable properties

	get maxPixelCol() {
		return this._maxPixelCol;
	}

	get loopFocusController(): LoopFocusController | null {
		return this._loopFocusController;
	}

	set loopFocusController(lc: LoopFocusController | null) {
		this._loopFocusController?.destroyDecorations();
		this._loopFocusController = lc;
		this.updateContentAndLayout();
	}

	public changeToCompactView() {
		this.boxAlignsToTopOfLine = true;
		this.boxBorder = false;
		this.byRowOrCol = RowColMode.ByRow;
		this.cellPadding = 6;
		this.colBorder = true;
		this.displayOnlyModifiedVars = true;
		this.showBoxAtLoopStmt = true;
		this.spaceBetweenBoxes = -4;
		this.zoomLevel = 1;
		this.opacityLevel = 1;
		this.restoreAllBoxesToDefault();
	}

	public changeToFullView(zoom?: 0 | 1) {
		this.boxAlignsToTopOfLine = false;
		this.boxBorder = true;
		this.byRowOrCol = RowColMode.ByCol;
		this.cellPadding = 6;
		this.colBorder = false;
		this.displayOnlyModifiedVars = false;
		this.showBoxAtLoopStmt = false;
		this.spaceBetweenBoxes = 20;
		if (zoom === 1) {
			this.zoomLevel = 1;
			this.opacityLevel = 1;
		} else {
			this.zoomLevel = 0;
			this.opacityLevel = 0;
		}
		this.restoreAllBoxesToDefault();
	}

	private onUserChangeConfiguration(e: IConfigurationChangeEvent) {
		if (e.affectedKeys.indexOf(viewModeKey) !== -1) {
			this.changeViewMode(this.viewMode);
		} else if (e.affectedKeys.some((s) => strings.startsWith(s, 'rtv'))) {
			this.viewMode = ViewMode.Custom;
		}
	}

	public getModelForce(): ITextModel {
		let model = this._editor.getModel();
		if (model === null) {
			throw Error('Expecting a model');
		}
		return model;
	}

	private getLineCount(): number {
		let model = this._editor.getModel();
		if (model === null) {
			return 0;
		}
		return model.getLineCount();
	}

	public getLineContent(lineNumber: number): string {
		let model = this._editor.getModel();
		if (model === null) {
			return '';
		}
		return model.getLineContent(lineNumber);
	}

	// private getLangId(): LangId {
	// 	let model = this._editor.getModel();
	// 	if (model === null) {
	// 		return LangId.NotSupported;
	// 	}
	// 	let uri = model.uri;
	// 	if (uri.scheme !== 'file') {
	// 		return LangId.NotSupported;
	// 	}
	// 	if (strings.endsWith(uri.path, '.py')) {
	// 		return LangId.Python;
	// 	}
	// 	if (strings.endsWith(uri.path, '.hs')) {
	// 		return LangId.Haskell
	// 	}
	// 	return LangId.NotSupported;
	// }

	private updateMaxPixelCol() {
		let model = this._editor.getModel();
		if (model === null) {
			return;
		}
		let max = 0;
		let lineCount = model.getLineCount();
		for (let line = 1; line <= lineCount; line++) {
			let s = model.getLineContent(line);
			if (s.length > 0 && s[0] === '#') {
				continue;
			}
			let col = model.getLineMaxColumn(line);
			let pixelPos = this._editor.getScrolledVisiblePosition(new Position(line, col));
			if (pixelPos !== null && pixelPos.left > max) {
				max = pixelPos.left;
			}
		}
		this._maxPixelCol = max;
	}

	public showOrHideConfigDialogBox() {
		if (!this._configBox) {
			return;
		}
		this._configBox.style.display = this._configBox.style.display === 'block' ? 'none' : 'block';
	}

	public addConfigDialogBox() {
		let editor_div = this._editor.getDomNode();
		if (!editor_div) {
			return;
		}
		let div = document.createElement('div');
		div.textContent = '';
		div.style.position = 'absolute';
		div.style.top = '200px';
		div.style.left = '800px';
		div.style.width = '100px';
		div.style.textAlign = 'left';
		div.style.transitionProperty = 'all';
		div.style.transitionDuration = '0.3s';
		div.style.transitionDelay = '0s';
		div.style.transitionTimingFunction = 'ease-in';
		div.style.boxShadow = '0px 2px 8px black';
		div.className = 'monaco-hover';
		div.style.display = 'block';

		/*Creates the row selector
		let row = document.createElement('div');
		let currColor = '#9effb1';
		row.textContent = 'Row';
		row.style.backgroundColor = this._row ? currColor : 'transparent';
		row.onclick = (e) => {
			e.stopImmediatePropagation();
			//Change row
			this._row = true;
			row.style.backgroundColor = this._row ? currColor : 'transparent';
			column.style.backgroundColor = this._row ? 'transparent' : currColor;
		};
		row.style.cssFloat = 'left';
		row.style.width = '35%';
		row.style.margin = '8px';
		row.style.padding = '5px';
		div.appendChild(row);

		//Creates the column selector
		let column = document.createElement('div');
		column.textContent = 'Column';
		column.style.backgroundColor = this._row ? 'transparent' : currColor;
		column.onclick = (e) => {
			e.stopImmediatePropagation();
			//Change col
			this._row = false;
			column.style.backgroundColor = this._row ? 'transparent' : currColor;
			row.style.backgroundColor = this._row ? currColor : 'transparent';
		};
		column.style.width = '35%';
		column.style.margin = '8px';
		column.style.cssFloat = 'right';
		column.style.padding = '5px';
		div.appendChild(column);*/

		let row = document.createElement('input');
		row.type = 'radio';
		row.name = 'row-or-col';
		row.value = 'row';
		row.textContent = 'Row';

		let rowText = document.createElement('label');
		rowText.innerText = 'Row';

		div.appendChild(row);
		div.appendChild(rowText);
		div.appendChild(document.createElement('br'));

		let col = document.createElement('input');
		col.type = 'radio';
		col.name = 'row-or-col';
		col.value = 'col';

		let colText = document.createElement('label');
		colText.innerText = 'Col';
		div.appendChild(col);
		div.appendChild(colText);
		div.appendChild(document.createElement('br'));

		editor_div.appendChild(div);
		this._configBox = div;
	}

	private updateLinesWhenOutOfDate(exitCode: number | null, e?: IModelContentChangedEvent) {
		if (e === undefined) {
			return;
		}
		if (exitCode === 0) {
			this._changedLinesWhenOutOfDate = null;
			return;
		}
		if (this._changedLinesWhenOutOfDate === null) {
			this._changedLinesWhenOutOfDate = new Set();
		}
		let s = this._changedLinesWhenOutOfDate;
		// [lisa 8/3/2020] added the following lines
		// if (e.changes === undefined) {
		// 	return;
		// }
		e.changes.forEach((change) => {
			for (let i = change.range.startLineNumber; i <= change.range.endLineNumber; i++) {
				s.add(i);
			}
		});
	}

	private getBox(lineNumber: number) {
		let i = lineNumber - 1;
		if (i >= this._boxes.length) {
			for (let j = this._boxes.length; j <= i; j++) {
				this._boxes[j] = new RTVDisplayBox(this, this._editor, this._modeService, this._openerService, j + 1, this._globalDeltaVarSet);
			}
		}
		return this._boxes[i];
	}

	private getOutputBox() {
		if (this._outputBox === null) {
			this._outputBox = new RTVOutputDisplayBox(this._editor);
		}
		return this._outputBox;
	}

	private getRunButton() {
		if (this._runButton === null) {
			this._runButton = new RTVRunButton(this._editor, this);
		}
		return this._runButton;
	}

	private isTextEditor() {
		let editorMode = this._editor.getModel()?.getModeId();
		return editorMode !== undefined && editorMode !== 'Log'; //'Log' is the language identifier for the output editor
	}

	public showOutputBox() {
		this.getRunButton().setButtonToHide();
		this.getOutputBox().show();
	}

	public hideOutputBox() {
		this.getOutputBox().hide();
		this.getRunButton().setButtonToRun();
		this.getRunButton().show(); // always show RunButton by default
	}

	public flipOutputBoxVisibility() {
		if (this.getOutputBox().isHidden()) {
			this.showOutputBox();
		} else {
			this.hideOutputBox();
		}
	}

	public getBoxAtCurrLine() {
		let cursorPos = this._editor.getPosition();
		if (cursorPos === null) {
			throw new Error('No position to get box at');
		}

		return this.getBox(cursorPos.lineNumber);
	}

	private padBoxArray() {
		let lineCount = this.getLineCount();
		if (lineCount > this._boxes.length) {
			for (let j = this._boxes.length; j < lineCount; j++) {
				this._boxes[j] = new RTVDisplayBox(this, this._editor, this._modeService, this._openerService, j + 1, this._globalDeltaVarSet);
			}
		}
	}


	private onDidChangeCursorPosition(e: ICursorPositionChangedEvent) {
		this.updateLayout();
	}

	private onDidScrollChange(e: IScrollEvent) {
		if (e.scrollHeightChanged || e.scrollWidthChanged) {
			// this means the content also changed, so we will let the onChangeModelContent event handle it
			return;
		}
		this.updateMaxPixelCol();
		this.updateLayout();
		// console.log('scrolling');
	}

	private onDidLayoutChange(e: EditorLayoutInfo) {
		this.updateMaxPixelCol();
		this.updateLayout();
		// console.log('changing layout');
	}

	private onDidChangeModel(e: IModelChangedEvent) {
		if (this._editor.getModel() !== null) {
			this._boxes = [];
			this._outputBox?.destroy();
			this._outputBox = null;
			this._runButton?.destroy();
			this._runButton = null;
			this.envs = {};
			this.writes = {};
			this.runProgram();
		}
	}

	private onDidChangeModelContent(e: IModelContentChangedEvent) {
		this.runProgram(e);
		let cursorPos = this._editor.getPosition();
		if (cursorPos === null) {
			return;
		}
		let lineno = cursorPos.lineNumber;
		if (e.changes.length > 0) {
			let range = e.changes[0].range;
			let lineCount = this.getLineCount();
			for (let i = range.startLineNumber; i <= range.endLineNumber; i++) {
				if (i <= lineCount && i === lineno) {
					if (isSeedLine(this.getLineContent(i))) {
						this.focusOnLoopWithSeed();
					}
					if (this.supportSynthesis) {
						let listOfElems = this.getLineContent(i).split('=');
						if (listOfElems.length === 2 && listOfElems[1].trim().endsWith('??')) {
							this.editingVar();
							return;
						}
					}
				}
			}
		}
		if (this.loopFocusController !== null) {
			this.loopFocusController.resetDecorations();
		}
	}

	private updateCellSizesForNewContent() {
		if (this.byRowOrCol !== RowColMode.ByRow) {
			return;
		}

		// Compute set of loop iterations
		let loops: string[] = [];
		for (let loop in this.tableCellsByLoop) {
			loops.push(loop);
		}
		// sort by deeper iterations first
		loops = loops.sort((a, b) => b.split(',').length - a.split(',').length);

		let widths: { [k: string]: number; } = {};
		loops.forEach((loop: string) => {
			widths[loop] = Math.max(...this.tableCellsByLoop[loop].map(e => e.offsetWidth));
			//console.log('Max for ' + loop + ' :' + widths[loop]);
		});

		let spaceBetweenCells = 2 * this.cellPadding;
		if (this.colBorder) {
			spaceBetweenCells = spaceBetweenCells + 1;
		}
		for (let i = 1; i < loops.length; i++) {
			let width = 0;
			let parent_loop = loops[i];
			for (let j = 0; j < i; j++) {
				let child_loop = loops[j];
				if (child_loop.split(',').length === 1 + parent_loop.split(',').length &&
					strings.startsWith(child_loop, parent_loop)) {
					width = width + widths[child_loop];
					//width = width + widths[child_loop] + spaceBetweenCells;
				}
			}
			if (width !== 0) {
				//width = width - spaceBetweenCells;
				widths[parent_loop] = width;
			}
		}

		loops.forEach((loop: string) => {
			// console.log('Computed width for ' + loop + ': ' + widths[loop]);
			this.tableCellsByLoop[loop].forEach(e => { e.width = (widths[loop] - spaceBetweenCells) + 'px'; });
		});

	}
	public updateContentAndLayout() {
		this.tableCellsByLoop = {};
		this.updateContent();
		// The 0 timeout seems odd, but it's really a thing in browsers.
		// We need to let layout threads catch up after we updated content to
		// get the correct sizes for boxes.
		setTimeout(() => {
			for (let x in this.tableCellsByLoop) {
				this.tableCellsByLoop[x].forEach(y => {
					//console.log('Delayed: ' + x + ' ' + y.offsetWidth + ' ' + y.clientWidth);
				});
			}
			this.updateCellSizesForNewContent();
			this.updateLayout();
		}, 0);
	}

	private updateContent() {
		this.padBoxArray();
		if (this.loopFocusController !== null) {
			// if we are focused on a loop, compute envs at the controlling box first
			// so that it's loop iterations are set properly, so that getLoopID works
			this.loopFocusController.controllingBox.computeEnvs();
		}
		this._boxes.forEach((b) => {
			b.updateContent();
		});
	}

	private updateLayoutHelper(toProcess: (b: RTVDisplayBox) => boolean, opacityMult: number) {
		this.padBoxArray();

		let cursorPos = this._editor.getPosition();
		if (cursorPos === null) {
			return;
		}

		// Compute focused line, which is the closest line to the cursor with a visible box
		let minDist = Infinity;
		let focusedLine = 0;
		for (let line = 1; line <= this.getLineCount(); line++) {
			if (toProcess(this.getBox(line))) {
				let dist = Math.abs(cursorPos.lineNumber - line);
				if (dist < minDist) {
					minDist = dist;
					focusedLine = line;
				}
			}
		}
		// this can happen if no boxes are to be processed
		if (minDist === Infinity) {
			return;
		}

		// compute distances from focused line, ignoring hidden lines.
		// Start from focused line and go outward.
		let distancesFromFocus: number[] = new Array(this._boxes.length);
		let dist = 0;
		for (let line = focusedLine; line >= 1; line--) {
			if (toProcess(this.getBox(line))) {
				distancesFromFocus[line - 1] = dist;
				dist = dist - 1;
			}
		}
		dist = 1;
		for (let line = focusedLine + 1; line <= this.getLineCount(); line++) {
			if (toProcess(this.getBox(line))) {
				distancesFromFocus[line - 1] = dist;
				dist = dist + 1;
			}
		}

		for (let line = 1; line <= this.getLineCount(); line++) {
			let box = this.getBox(line);
			if (toProcess(this.getBox(line))) {
				box.updateZoomAndOpacity(distancesFromFocus[line - 1], opacityMult);
			}
		}
		// let cursorPixelPos = this._editor.getScrolledVisiblePosition(cursorPos);
		// let nextLinePixelPos = this._editor.getScrolledVisiblePosition(new Position(cursorPos.lineNumber+1,cursorPos.column));
		// if (cursorPixelPos === null || nextLinePixelPos === null) {
		// 	return;
		// }

		let focusedLinePixelPos = this._editor.getScrolledVisiblePosition(new Position(focusedLine, 1));
		let nextLinePixelPos = this._editor.getScrolledVisiblePosition(new Position(focusedLine + 1, 1));
		if (focusedLinePixelPos === null || nextLinePixelPos === null) {
			return;
		}

		let spaceBetweenBoxes = this.spaceBetweenBoxes;
		// let top_start = focusedLinePixelPos.top + (focusedLinePixelPos.height / 2);
		//let top_start = (focusedLinePixelPos.top + nextLinePixelPos.top) / 2;
		//let top_start = focusedLinePixelPos.top;
		let top_start = this.getLinePixelMid(focusedLine);
		let top = top_start;
		for (let line = focusedLine - 1; line >= 1; line--) {
			let box = this.getBox(line);
			if (toProcess(box)) {
				top = top - spaceBetweenBoxes - box.getHeight();
				let lineMidPoint = this.getLinePixelMid(line);
				if (lineMidPoint < top) {
					top = lineMidPoint;
				}
				box.updateLayout(top);
			}
		}
		top = top_start;
		for (let line = focusedLine; line <= this.getLineCount(); line++) {
			let box = this.getBox(line);
			if (toProcess(box)) {
				let lineMidPoint = this.getLinePixelMid(line);
				if (lineMidPoint > top) {
					top = lineMidPoint;
				}
				box.updateLayout(top);
				top = top + box.getHeight() + spaceBetweenBoxes;
			}
		}

	}

	private updateLayout() {
		let cursorPos = this._editor.getPosition();
		if (cursorPos === null) {
			return;
		}
		let curr = cursorPos.lineNumber;
		this.updateLayoutHelper(b => b.hasContent(), 0);
		this.updateLayoutHelper(b => b.hasContent() && this._visibilityPolicy(b, curr), 1);
	}


	public getLinePixelPos(line: number): { top: number; left: number; height: number; } {
		// let result = this._editor.getScrolledVisiblePosition(new Position(line, 1));
		// if (result === null) {
		// 	throw new Error();
		// }
		// return result;
		return this.getLineColPixelPos(new Position(line, 1));
	}

	public getLineColPixelPos(position: IPosition): { top: number; left: number; height: number; } {
		let result = this._editor.getScrolledVisiblePosition(position);
		if (result === null) {
			throw new Error();
		}
		return result;
	}

	public getLinePixelMid(line: number): number {
		let pixelPos = this.getLinePixelPos(line);
		return pixelPos.top + (pixelPos.height / 2);
	}

	private updatePrevModel() {
		let model = this._editor.getModel();
		if (model !== null) {
			this._prevModel = model.getLinesContent().map((x) => x);
		}
	}

	public lastNonWhitespaceCol(lineNumber: number, lines?: string[]): number {
		let line = (lines === undefined) ? this.getLineContent(lineNumber) : lines[lineNumber - 1];
		const result = strings.lastNonWhitespaceIndex(line);
		if (result === -1) {
			return 0;
		}
		return result + 2;
	}

	public firstNonWhitespaceCol(lineNumber: number, lines?: string[]): number {
		let line = (lines === undefined) ? this.getLineContent(lineNumber) : lines[lineNumber - 1];
		const result = strings.firstNonWhitespaceIndex(line);
		if (result === -1) {
			return 0;
		}
		return result + 1;
	}

	private addRemoveBoxes(e?: IModelContentChangedEvent) {
		if (e === undefined) {
			this.updatePrevModel();
			return;
		}
		let orig = this._boxes;
		let changes = e.changes.sort((a, b) => Range.compareRangesUsingStarts(a.range, b.range));
		let changeIdx = 0;
		let origIdx = 0;
		let i = 0;
		this._boxes = [];
		let lineCount = this.getLineCount();
		while (i < lineCount) {
			if (changeIdx >= changes.length) {
				this._boxes[i++] = orig[origIdx++];
				this._boxes[i - 1].lineNumber = i;
			} else {
				let line = i + 1;
				let change = changes[changeIdx];
				let numAddedLines = change.text.split('\n').length - 1;
				let changeStartLine = change.range.startLineNumber;
				let changeEndLine = change.range.endLineNumber;
				let numRemovedLines = changeEndLine - changeStartLine;
				let deltaNumLines = numAddedLines - numRemovedLines;
				let changeStartCol = change.range.startColumn;
				if ((deltaNumLines <= 0 && changeStartLine === line) ||
					(deltaNumLines > 0 && ((changeStartLine === line && changeStartCol < this.lastNonWhitespaceCol(line, this._prevModel)) ||
						(changeStartLine === line - 1 && changeStartCol >= this.lastNonWhitespaceCol(line - 1, this._prevModel))))) {
					changeIdx++;
					if (deltaNumLines === 0) {
						// nothing to do
					} else if (deltaNumLines > 0) {
						for (let j = 0; j < deltaNumLines; j++) {
							let new_box = new RTVDisplayBox(this, this._editor, this._modeService, this._openerService, i + 1, this._globalDeltaVarSet);
							if (!this._makeNewBoxesVisible) {
								new_box.varRemoveAll();
							}
							this._boxes[i++] = new_box;
						}
					} else {
						for (let j = origIdx; j < origIdx + (-deltaNumLines); j++) {
							orig[j].destroy();
						}
						// need to make the removed boxes disappear
						origIdx = origIdx + (-deltaNumLines);
					}
				}
				else {
					this._boxes[i++] = orig[origIdx++];
					this._boxes[i - 1].lineNumber = i;
				}
			}
		}
		this.updatePrevModel();
	}

	public addDecoration(range: IRange, options: IModelDecorationOptions) {
		let result = '';
		this._editor.changeDecorations((c) => {
			result = c.addDecoration(range, options);
		});
		return result;
	}

	public removeDecoration(id: string) {
		this._editor.changeDecorations((c) => {
			c.removeDecoration(id);
		});
	}

	private showErrorWithDelay(errorMsg: string) {
		if (this._errorDisplayTimer !== null) {
			clearTimeout(this._errorDisplayTimer);
		}
		this._errorDisplayTimer = setTimeout(() => {
			this._errorDisplayTimer = null;
			this.clearError();
			this.showError(errorMsg);
		}, 600);
	}

	private showError(errorMsg: string) {
		// There are two kinds of errors:
		//
		// I. Runtime errors, which end like this:
		//
		// File '<string>', line 4, in mean_average'
		// TypeError: list indices must be integers or slices, not float
		//
		// II. Parse errors, which end like this:
		//
		// File '<unknown>', line 4
		//    median = a[int(mid ]
		//                       ^
		// SyntaxError: invalid syntax

		let lineNumber = 0;
		let colStart = 0;
		let colEnd = 0;

		let errorLines = errorMsg.split(utils.EOL);
		errorLines.pop(); // last element is empty line

		// The error description is always the last line
		let description = errorLines.pop();
		if (description === undefined) {
			return;
		}

		// Let's look at the next-to-last line, and try to parse as
		// a runtime error, in which case there should be a line number
		let lineno = errorLines.pop();
		if (lineno === undefined) {
			return;
		}
		let linenoRE = 'line ([0-9]*)';
		let match = lineno.match(linenoRE);

		if (match !== null) {
			// found a line number here, so this is a runtime error)
			// match[0] is entire 'line N' match, match[1] is just the number N
			lineNumber = +match[1];
			colStart = this.firstNonWhitespaceCol(lineNumber);
			colEnd = this.lastNonWhitespaceCol(lineNumber);
		} else {
			// No line number here so this is a syntax error, so we in fact
			// didn't get the error line number, we got the line with the caret
			let caret = lineno;

			let caretIndex = caret.indexOf('^');
			if (caretIndex === -1) {
				// can't figure out the format, give up
				return;
			}

			// It's always indented 4 extra spaces
			caretIndex = caretIndex - 4;

			// Next line going backwards is the line of code above the caret
			errorLines.pop();

			// this should now be the line number
			lineno = errorLines.pop();
			if (lineno === undefined) {
				return;
			}

			match = lineno.match(linenoRE);
			if (match === null) {
				// can't figure out the format, give up
				return;
			} else {
				// found a line number here, so this is a runtime error)
				// match[0] is entire 'line N' match, match[1] is just the number N
				lineNumber = +match[1];
				colStart = this.firstNonWhitespaceCol(lineNumber) + caretIndex;
				if (colStart < 1) {
					colStart = 1;
				}
				colEnd = colStart + 1;
			}
		}
		let range = new Range(lineNumber, colStart, lineNumber, colEnd);
		let options = { className: 'squiggly-error', hoverMessage: new MarkdownString(description) };
		this._errorDecorationID = this.addDecoration(range, options);
	}

	private clearError() {
		if (this._errorDisplayTimer !== null) {
			clearTimeout(this._errorDisplayTimer);
			this._errorDisplayTimer = null;
		}
		if (this._errorDecorationID !== null) {
			this.removeDecoration(this._errorDecorationID);
			this._errorDecorationID = null;
		}
	}

	private insertSynthesizedFragment(fragment: string, lineno: number) {
		let model = this.getModelForce();
		let cursorPos = this._editor.getPosition();
		let startCol: number;
		let endCol: number;

		if (model.getLineContent(lineno).trim() === '' && cursorPos !== null && cursorPos.lineNumber === lineno) {
			startCol = cursorPos.column;
			endCol = cursorPos.column;
		} else {
			startCol = model.getLineFirstNonWhitespaceColumn(lineno);
			endCol = model.getLineMaxColumn(lineno);
		}
		let range = new Range(lineno, startCol, lineno, endCol);

		this._editor.pushUndoStop();
		let selection = new Selection(lineno, startCol, lineno, startCol + fragment.length);
		this._editor.executeEdits(this.getId(), [{ range: range, text: fragment }], [selection]);
	}

	private getVarAssignmentAtLine(lineNo: number): null | string {
		let line = this.getLineContent(lineNo).trim();
		if (!line) { return null; }
		let content = line.split('=');
		if (content.length !== 2) { return null; }
		return content[0].trim();
	}

	public synthesizeFragment(lineno: number, timesToInclude: Set<number>) {
		let varName = this.getVarAssignmentAtLine(lineno);

		// Build and write the synth_example.json file content
		let envs: any[] = [];

		search_loop:
		for (let key in this.envs) {
			let env_list = this.envs[key];
			for (let env of env_list) {
				if (envs.length === timesToInclude.size) { break search_loop; }

				if (timesToInclude.has(env['time'])) {
					envs.push(env);
				}
			}
		}

		let problem = { 'varName': varName, 'env': envs };
		const c = utils.synthesizeSnippet(JSON.stringify(problem));
		this.logger.synthStart(problem, timesToInclude.size, lineno);
		this.insertSynthesizedFragment('# Synthesizing. Please wait...', lineno);

		c.onStdout((data) => this.logger.synthOut(String(data)));
		c.onStderr((data) => this.logger.synthErr(String(data)));

		c.onExit((exitCode, result) => {
			let error: boolean = exitCode !== 0;

			if (!error) {
				this.logger.synthEnd(exitCode, result);
				error = result === undefined || result === 'None';
				if (!error) {
					this.insertSynthesizedFragment(result!!, lineno);
				}
			} else {
				this.logger.synthEnd(exitCode);
			}

			if (error) {
				this.insertSynthesizedFragment('# Synthesis failed', lineno);
			}
		});
	}

	public runProgram(e?: IModelContentChangedEvent) {

		function runImmediately(e?: IModelContentChangedEvent): boolean {
			if (e === undefined) {
				return true;
			}
			// We run immediately when any of the changes span multi-lines.
			// In this case, we will be either removing or adding projection boxes,
			// and we want to process this change immediately.
			for (let i = 0; i < e.changes.length; i++) {
				let change = e.changes[i];
				if (change.range.endLineNumber - change.range.startLineNumber > 0) {
					return true;
				}
				if (change.text.split('\n').length > 1) {
					return true;
				}
			}
			// we get here only if all changes are a single line at a time, and do not introduce new lines
			return false;
		}

		// avoid creating projection boxes/panels for the built-in output panel
		if (!this.isTextEditor()) {
			return
		}

		this.padBoxArray();
		this.addRemoveBoxes(e);
		this.hideOutputBox();

		this.updateMaxPixelCol();
		let delay = 500;
		if (runImmediately(e)) {
			delay = 0;
		}

		this._runProgramDelay.run(delay, () => {
			let lines = this.getModelForce().getLinesContent();
			this.removeSeeds(lines);
			const program = lines.join('\n');

			if (this._pythonProcess !== undefined) {
				this._pythonProcess.kill();
			}

			let c = utils.runProgram(program);
			this._pythonProcess = c;

			let errorMsg: string = '';
			c.onStderr((msg) => {
				errorMsg += msg;
			});

			let outputMsg: string = '';
			c.onStdout((msg) => {
				outputMsg += msg;
			});

			c.onExit((exitCode, result) => {
				let outputBox = this.getOutputBox();

				// When exitCode === null, it means the process was killed,
				// so there is nothing else to do
				if (exitCode !== null) {
					this.updateLinesWhenOutOfDate(exitCode, e);
					this._pythonProcess = undefined;
					if (exitCode === 0) {
						this.clearError();
						this.updateData(result);
						this.updateContentAndLayout();
					}
					else {
						this.showErrorWithDelay(errorMsg);
						this.updateData(result);
						this.updateContentAndLayout();
					}

					setTimeout(() => {
						let errors = errorMsg.split('\n');
						let err = `<div style='color:red;'>${errors[errors.length - 2]}</div>`;
						errors[errors.length-2] = err;
						let errorMsgStyled = errors.join('\n');

<<<<<<< HEAD
							outputBox.clearContent();
							outputBox.setContent(`<b>Output:</b><pre>${outputMsg}</pre><b>Errors:</b><pre style='display: inline-block'>${errorMsgStyled}</pre>`);
=======
						outputBox.clearContent();
						outputBox.setContent(`<b>Output:</b><pre>${outputMsg}</pre><b>Errors:</b><pre>${errorMsgStyled}</pre>`);
>>>>>>> 40342ba4

					}, 50);
				}
			});
		});
	}

	private updateData(str?: string) {
		try {
			// TODO better error handling instead of !!
			let data = JSON.parse(str!!);
			this.envs = data[1];
			this.writes = data[0];
		}
		catch (e) {
			console.log(str);
			console.log(e);
		}
	}

	public getEnvAtNextTimeStep(env: any): any | null {
		let result: any | null = null;
		let nextEnvs = this.envs[env.next_lineno];
		if (nextEnvs !== undefined) {
			nextEnvs.forEach((nextEnv) => {
				if (nextEnv.time === env.time + 1) {
					if (result !== null) {
						throw new Error('Should not have more than one next time step');
					}
					result = nextEnv;
				}
			});
		}
		return result;
	}

	public varRemoveInThisBox(varname: string, box: RTVDisplayBox) {
		box.varRemove(varname);
		this.updateContentAndLayout();
	}

	public varRemoveInAllBoxes(varname: string) {
		let removed = new Set<string>();
		this._boxes.forEach((box) => {
			box.varRemove(varname, removed);
		});
		removed.forEach((v) => {
			this._globalDeltaVarSet.delete(v);
		});
		this.updateContentAndLayout();
	}

	public varKeepOnlyInThisBox(varname: string, box: RTVDisplayBox) {
		box.varKeepOnly(varname);
		this.updateContentAndLayout();
	}

	public varKeepOnlyInAllBoxes(varname: string) {
		let removed = new Set<string>();
		let added = new Set<string>();
		this._boxes.forEach((box) => {
			box.varKeepOnly(varname, added, removed);
		});
		removed.forEach((v) => {
			this._globalDeltaVarSet.delete(v);
		});
		added.forEach((v) => {
			this._globalDeltaVarSet.add(v);
		});
		this.updateContentAndLayout();
	}

	public varAddInThisBox(varname: string, box: RTVDisplayBox) {
		box.varAdd(varname);
		this.updateContentAndLayout();
	}

	public varAddInAllBoxes(regExp: string) {
		let added = new Set<string>();
		this._boxes.forEach((box) => {
			box.varAdd(regExp, added);
		});
		if (!this.displayOnlyModifiedVars && (regExp === '*' || regExp === '.*')) {
			this._globalDeltaVarSet.clear();
		} else {
			added.forEach((v) => {
				this._globalDeltaVarSet.add(v);
			});
		}
		this.updateContentAndLayout();
	}

	public varAddAllInThisBox(box: RTVDisplayBox) {
		box.varAddAll();
		this.updateContentAndLayout();
	}

	public varAddAllInAllBoxes() {
		this._boxes.forEach((box) => {
			box.varAddAll();
		});
		this.updateContentAndLayout();
	}

	public hideBox(box: RTVDisplayBox) {
		this._makeNewBoxesVisible = false;
		box.varRemoveAll();
		this.updateContentAndLayout();
	}

	public hideAllOtherBoxes(box: RTVDisplayBox) {
		this._makeNewBoxesVisible = false;
		this._boxes.forEach((b) => {
			if (b !== box) {
				b.varRemoveAll();
			}
		});
		this.updateContentAndLayout();
	}

	public restoreBoxToDefault(box: RTVDisplayBox) {
		box.varRestoreToDefault();
		this.updateContentAndLayout();
	}

	public restoreAllBoxesToDefault() {
		this._makeNewBoxesVisible = true;
		this._globalDeltaVarSet.clear();
		this._boxes.forEach((box) => {
			box.varRestoreToDefault();
		});
		this.updateContentAndLayout();
	}

	public showBoxAtCurrLine() {
		this.getBoxAtCurrLine().varMakeVisible();
		this.updateContentAndLayout();
	}

	public setVisibilityAll() {
		this._visibilityPolicy = visibilityAll;
	}

	public setVisibilityNone() {
		this._visibilityPolicy = visibilityNone;
	}

	public setVisibilityCursor() {
		this._visibilityPolicy = visibilityCursor;
	}

	public setVisibilityCursorAndReturn() {
		this._visibilityPolicy = visibilityCursorAndReturn;
	}

	public setVisibilityRange(startLineNumber: number, endLineNumber: number) {
		this._visibilityPolicy = (b: RTVDisplayBox, cursorLineNumber: number) => (b.lineNumber >= startLineNumber && b.lineNumber <= endLineNumber);
	}

	public flipThroughViewModes() {
		function computeNextViewMode(v: ViewMode) {
			let rs: ViewMode;

			switch (v) {
				case ViewMode.Full:
					rs = ViewMode.CursorAndReturn;
					break;
				case ViewMode.CursorAndReturn:
					rs = ViewMode.Compact;
					break;
				case ViewMode.Compact:
					rs = ViewMode.Stealth;
					break;
				case ViewMode.Stealth:
					rs = ViewMode.Full;
					break;
				default:
					rs = ViewMode.Full;
					break;
			}

			return rs;
		}

		this.changeViewMode(computeNextViewMode(this.viewMode));
	}

	public changeViewMode(m: ViewMode) {
		this.viewMode = m;
		let editor_div = this._editor.getDomNode();
		if (editor_div !== null && this.isTextEditor()) {
			this.hideOutputBox();
			this.getRunButton().setButtonToRun();
		}
		switch (m) {
			case ViewMode.Full:
				this.setVisibilityAll();
				this.changeToFullView();
				break;
			case ViewMode.CursorAndReturn:
				this.setVisibilityCursorAndReturn();
				this.changeToFullView(1);
				break;
			case ViewMode.Compact:
				this.setVisibilityAll();
				this.changeToCompactView();
				break;
			case ViewMode.Stealth:
				this.setVisibilityNone();
				this.updateLayout();
				setTimeout(() => { this.changeToFullView(); }, 300);
				break;
			case ViewMode.Focused:
				this.setVisibilityAll();
				this.changeToFullView(1);
				break;
		}
	}

	public flipZoom() {
		if (this.zoomLevel === 0) {
			this.zoomLevel = 1;
			this.opacityLevel = 1;
		} else {
			this.zoomLevel = 0;
			this.opacityLevel = 0;
		}
		this.updateLayout();
	}


	public zoomIn() {
		if (this.byRowOrCol === RowColMode.ByCol) {
			let newZoom = this.zoomLevel + 0.1;
			if (newZoom > 1) {
				newZoom = 1;
			}
			this.zoomLevel = newZoom;
			let newOpacity = this.opacityLevel + 0.1;
			if (newOpacity > 1) {
				newOpacity = 1;
			}
			this.opacityLevel = newOpacity;
			this.updateLayout();
		}
	}

	public zoomOut() {
		if (this.byRowOrCol === RowColMode.ByCol) {
			let newZoom = this.zoomLevel - 0.1;
			if (newZoom < 0) {
				newZoom = 0;
			}
			this.zoomLevel = newZoom;
			let newOpacity = this.opacityLevel - 0.1;
			if (newOpacity < 0) {
				newOpacity = 0;
			}
			this.opacityLevel = newOpacity;
			this.updateLayout();
		}
	}

	public changeVars(op?: ChangeVarsOp, where?: ChangeVarsWhere) {
		let text: string;
		let selectionEnd: number;
		let selectionStart: number;

		if (op !== undefined && where !== undefined) {
			text = op;
			if (where === ChangeVarsWhere.All) {
				text = text + '@' + ChangeVarsWhere.All;
			}
			let varNameText = '<VarNameRegExp>';
			text = text + ' ' + varNameText;

			selectionEnd = text.length;
			selectionStart = selectionEnd - varNameText.length;
		} else {
			text = 'add|del|keep [@all] <RegExp>';
			selectionStart = 0;
			selectionEnd = text.length;
		}

		this.getUserInputAndDo(text, selectionStart, selectionEnd, (n: string) => {
			this.runChangeVarsCommand(n);
		});
	}

	private getUserInputAndDo(value: string, selectionStart: number, selectionEnd: number, onEnter: (n: string) => void) {
		let cursorPos = this._editor.getPosition();
		if (cursorPos === null) {
			return;
		}

		let pixelPos = this.getLineColPixelPos(cursorPos);
		//let range = new Range(cursorPos.lineNumber-1, cursorPos.column, cursorPos.lineNumber-1, cursorPos.column + 40);

		let editor_div = this._editor.getDomNode();
		if (editor_div === null) {
			throw new Error('Cannot find Monaco Editor');
		}

		// The following code is adapted from getDomNode in the RenameInputField class
		let domNode = document.createElement('div');

		domNode.className = 'monaco-editor rename-box';

		let input = document.createElement('input');
		input.className = 'rename-input';
		input.type = 'text';
		input.setAttribute('aria-label', localize('renameAriaLabel', 'Rename input. Type new name and press Enter to commit.'));
		domNode.appendChild(input);

		const fontInfo = this._editor.getOption(EditorOption.fontInfo);
		input.style.fontFamily = fontInfo.fontFamily;
		input.style.fontWeight = fontInfo.fontWeight;
		input.style.fontSize = `${fontInfo.fontSize}px`;
		input.value = value;
		input.selectionStart = selectionStart;
		input.selectionEnd = selectionEnd;
		input.size = value.length;

		let theme = this._themeService.getColorTheme();
		const widgetShadowColor = theme.getColor(widgetShadow);
		domNode.style.backgroundColor = String(theme.getColor(editorWidgetBackground) ?? '');
		domNode.style.boxShadow = widgetShadowColor ? ` 0 2px 8px ${widgetShadowColor}` : '';
		domNode.style.color = String(theme.getColor(inputForeground) ?? '');

		domNode.style.position = 'absolute';
		domNode.style.top = pixelPos.top + 'px';
		domNode.style.left = pixelPos.left + 'px';

		input.style.backgroundColor = String(theme.getColor(inputBackground) ?? '');
		const border = theme.getColor(inputBorder);
		input.style.borderWidth = border ? '1px' : '0px';
		input.style.borderStyle = border ? 'solid' : 'none';
		input.style.borderColor = border?.toString() ?? 'none';

		editor_div.appendChild(domNode);

		setTimeout(() => {
			input.focus();
		}, 100);

		input.onkeydown = (e) => {
			if (e.key === 'Enter') {
				onEnter(input.value);
				domNode.remove();
				setTimeout(() => {
					this._editor.focus();
				}, 100);
			} else if (e.key === 'Escape') {
				domNode.remove();
				this._editor.focus();
			}
		};

	}

	private runChangeVarsCommand(cmd: string) {
		let a = cmd.split(/[ ]+/);
		if (a.length === 2) {
			let op = a[0].trim();
			let varName = a[1].trim();
			switch (op) {
				case ChangeVarsOp.Add:
					this.varAddInThisBox(varName, this.getBoxAtCurrLine());
					break;
				case ChangeVarsOp.Add + '@' + ChangeVarsWhere.All:
					this.varAddInAllBoxes(varName);
					break;
				case ChangeVarsOp.Del:
					this.varRemoveInThisBox(varName, this.getBoxAtCurrLine());
					break;
				case ChangeVarsOp.Del + '@' + ChangeVarsWhere.All:
					this.varRemoveInAllBoxes(varName);
					break;
				case ChangeVarsOp.Keep:
					this.varKeepOnlyInThisBox(varName, this.getBoxAtCurrLine());
					break;
				case ChangeVarsOp.Keep + '@' + ChangeVarsWhere.All:
					this.varKeepOnlyInAllBoxes(varName);
					break;
			}
			//console.log(this._globalDeltaVarSet);
		}
	}

	public editingVar() {
		let d = this._editor.getPosition();
		let controller = RTVController.get(this._editor);
		let s = '';
		let line = -1;

		if (d) {
			line = d.lineNumber;
		}

		if (controller) {
			s = controller.getLineContent(line).trim();
		}

		if (line > -1) {
			this.getDictionaryMakeEdit(s, line, controller);
		}
	}

	private getDictionaryMakeEdit(s: string, line: number, controller: RTVController) {
		let listOfElems = s.split('=');

		if (listOfElems.length !== 2) {
			// TODO Can we inform the user of this?
			console.error('Invalid input format. Must be of the form <varname> = ??');
		}
		else {
			let l_operand = listOfElems[0].trim();
			let r_operand = listOfElems[1].trim();

			if (r_operand.endsWith('??')) {
				r_operand = r_operand.substr(0, r_operand.length - 2).trim();

				let model = this.getModelForce();
				let cursorPos = this._editor.getPosition();
				let startCol: number;
				let endCol: number;

				if (model.getLineContent(line).trim() === '' && cursorPos !== null && cursorPos.lineNumber === line) {
					startCol = cursorPos.column;
					endCol = cursorPos.column;
				} else {
					startCol = model.getLineFirstNonWhitespaceColumn(line);
					endCol = model.getLineMaxColumn(line);
				}

				let range = new Range(line, startCol, line, endCol);
				let txt = l_operand + ' = ' + (r_operand ? r_operand : '0');
				this._editor.executeEdits(this.getId(), [{ range: range, text: txt }]);

				setTimeout(() => {
					let cellContents = controller._boxes[line - 1].getCellContent()[l_operand];

					if (cellContents) {
						cellContents.forEach(function (cellContent) {
							cellContent.contentEditable = 'true';
						});
						cellContents[0].focus();

						// TODO Is there a faster/cleaner way to select the content?
						let selection = window.getSelection()!;
						let range = selection.getRangeAt(0)!;
						range.selectNodeContents(selection.focusNode!);
						selection.addRange(range);

						this.logger.projectionBoxFocus(s, r_operand !== '');
						this.logger.exampleFocus(0, cellContents[0]!.textContent!);
					}
				}, 300);
			}
		}

	}

	public focusOnSelection() {
		let selection = this._editor.getSelection();
		if (selection === null) {
			return;
		}

		this.setVisibilityRange(selection.startLineNumber, selection.endLineNumber);
		this.updateLayout();
	}

	private onMouseWheel(e: IMouseWheelEvent) {
		let outputBox = this.getOutputBox();
		if (!(outputBox.isHidden()) && outputBox.mouseOnDiv()) {
			e.stopImmediatePropagation();
			return;
		}
		if (this.loopFocusController !== null) {
			e.stopImmediatePropagation();
			this.scrollLoopFocusIter(e.deltaY);
		}
	}

	private onKeyUp(e: IKeyboardEvent) {
		if (e.keyCode === KeyCode.Escape) {
			if (this.loopFocusController !== null) {
				e.stopPropagation();
				this.loopFocusController = null;
				this.changeViewMode(ViewMode.Full);
			}
		}
		if (e.keyCode === KeyCode.KEY_P) {
			this._peekCounter = 0;
			if (this._peekTimer !== null) {
				clearTimeout(this._peekTimer);
			}
			if (this.viewMode === ViewMode.Stealth) {
				this.setVisibilityNone();
				this.updateLayout();
			}
		}
	}

	private onKeyDown(e: IKeyboardEvent) {
		if (e.keyCode === KeyCode.Escape) {
			if (this._editor.getSelection()?.isEmpty() === true) {
				this.changeViewMode(this.viewMode);
			} else {
				this.focusOnSelection();
			}
		}

		if (e.keyCode === KeyCode.KEY_P && e.altKey && e.ctrlKey) { // test this out
			this._peekCounter = this._peekCounter + 1;
			if (this._peekCounter > 1) {
				if (this._peekTimer !== null) {
					clearTimeout(this._peekTimer);
				}
				this._peekTimer = setTimeout(() => {
					this._peekTimer = null;
					this._peekCounter = 0;
					if (this.viewMode === ViewMode.Stealth) {
						this.setVisibilityNone();
						this.updateLayout();
					}
				}, 500);
				if (this._peekCounter === 2) {
					if (this.viewMode === ViewMode.Stealth) {
						this.setVisibilityCursor();
						this.updateLayout();
					}
				}
			}
		}
	}

	// Support for localized live programming

	private removeSeeds(lines: string[]) {
		if (this.loopFocusController !== null) {
			for (let i = 0; i < lines.length; i++) {
				if (lines[i].match('#@') !== null) {
					lines[i] = lines[i].replace(/#@\s*/, '');
				}
			}
		}
	}

	public scrollLoopFocusIter(deltaY: number) {
		if (this.loopFocusController !== null) {
			let iter = this.loopFocusController.iter;
			let box = this.loopFocusController.controllingBox;
			let nextIter = box.getNextLoopIter(box.getLoopID(), iter, deltaY);
			this.loopFocusController = new LoopFocusController(this, box, nextIter);
		}
	}

	private findSeed(lines: string[], currLineNumber: number) {
		let minIndent = Infinity;
		let i = currLineNumber;
		while (i >= 1) {
			let currLine = lines[i - 1];
			if (isSeedLine(currLine)) {
				if (indent(currLine) <= minIndent) {
					return i;
				}
			}
			if (isLoopStr(currLine)) {
				let currIndent = indent(currLine);
				if (currIndent < minIndent) {
					minIndent = currIndent;
				}
			}
			i = i - 1;
		}
		return 0;
	}

	public focusOnLoopWithSeed() {
		let cursorPos = this._editor.getPosition();
		if (cursorPos === null) {
			return;
		}
		let lines = this.getModelForce().getLinesContent();
		let seed = this.findSeed(lines, cursorPos.lineNumber);
		if (seed === 0) {
			this.focusOnLoopAtCurrLine();
		} else {
			let seedBox = this.getBox(seed);
			this.focusOnLoopAtBox(seedBox);
		}
	}

	public focusOnLoopAtCurrLine() {
		this.focusOnLoopAtBox(this.getBoxAtCurrLine());
	}

	public focusOnLoopAtBox(box: RTVDisplayBox) {
		this.loopFocusController = new LoopFocusController(this, box, box.getFirstLoopIter());
		this.changeViewMode(ViewMode.Focused);
	}

	public executeEdits(edits: IIdentifiedSingleEditOperation[]) {
		//this.getModelForce().applyEdits(edits);
		this._editor.executeEdits(this.getId(), edits);
	}
}

registerEditorContribution(RTVController.ID, RTVController);

const boxAlignsToTopOfLineKey = 'rtv.box.alignsToTopOfLine';
const boxBorderKey = 'rtv.box.border';
const byRowOrColKey = 'rtv.box.byRowOrColumn';
const cellPaddingKey = 'rtv.box.cellPadding';
const colBorderKey = 'rtv.box.colBorder';
const displayOnlyModifiedVarsKey = 'rtv.box.displayOnlyModifiedVars';
const opacityKey = 'rtv.box.opacity';
const showBoxAtLoopStmtKey = 'rtv.box.showBoxAtLoopStatements';
const spaceBetweenBoxesKey = 'rtv.box.spaceBetweenBoxes';
const zoomKey = 'rtv.box.zoom';
const viewModeKey = 'rtv.viewMode';
const mouseShortcutsKey = 'rtv.box.mouseShortcuts';
const supportSynthesisKey = 'rtv.box.supportSynthesis';

Registry.as<IConfigurationRegistry>(Extensions.Configuration).registerConfiguration({
	'id': 'rtv',
	'order': 110,
	'type': 'object',
	'title': localize('rtvConfigurationTitle', 'RTV'),
	'properties': {
		[viewModeKey]: {
			'type': 'string',
			'enum': [ViewMode.Full, ViewMode.CursorAndReturn, ViewMode.Compact, ViewMode.Stealth, ViewMode.Custom],
			'enumDescriptions': [
				localize('rtv.viewMode.full', 'All boxes are visible'),
				localize('rtv.viewMode.cursor', 'Boxes are visible at cursor and return'),
				localize('rtv.viewMode.compact', 'All boxes are visible and they are in compact view'),
				localize('rtv.viewMode.stealth', 'All boxes are invisible (hold ctrl to see box at cursor)')
			],
			'default': ViewMode.Full,
			'description': localize('rtv.viewMode', 'Allows you to choose different view modes')
		},
		[boxAlignsToTopOfLineKey]: {
			'type': 'boolean',
			'default': false,
			'description': localize('rtv.boxalignstop', 'Controls whether box aligns to top of line (true: align to top of line; false: align to middle of line )')
		},
		[boxBorderKey]: {
			'type': 'boolean',
			'default': true,
			'description': localize('rtv.boxborder', 'Controls whether boxes have a border')
		},
		[byRowOrColKey]: {
			'type': 'string',
			'enum': [RowColMode.ByCol, RowColMode.ByRow],
			'enumDescriptions': [
				localize('rtv.byRowOrColumn.byCol', 'Each column is a variable'),
				localize('rtv.byRowOrColumn.byRow', 'Each row is a variable')
			],
			'default': RowColMode.ByCol,
			'description': localize('rtv.byroworcol', 'Controls if variables are displayed in rows or columns')
		},
		[cellPaddingKey]: {
			'type': 'number',
			'default': 6,
			'description': localize('rtv.padding', 'Controls padding for each data cell')
		},
		[colBorderKey]: {
			'type': 'boolean',
			'default': false,
			'description': localize('rtv.colborder', 'Controls whether columns in box have a border')
		},
		[displayOnlyModifiedVarsKey]: {
			'type': 'boolean',
			'default': false,
			'description': localize('rtv.modvarsonly', 'Controls whether only modified vars are shown (true: display only mod vars; false: display all vars)')
		},
		[opacityKey]: {
			'type': 'number',
			'default': 0,
			'description': localize('rtv.opacity', 'Controls opacity level (value between 0 and 1; 0: see-through; 1: no see-through)')
		},
		[showBoxAtLoopStmtKey]: {
			'type': 'boolean',
			'default': false,
			'description': localize('rtv.showboxatloop', 'Controls whether boxes are displayed at loop statements')
		},
		[spaceBetweenBoxesKey]: {
			'type': 'number',
			'default': 20,
			'description': localize('rtv.boxspace', 'Controls spacing between boxes')
		},
		[zoomKey]: {
			'type': 'number',
			'default': 0,
			'description': localize('rtv.zoom', 'Controls zoom level (value between 0 and 1; 0 means shrink; 1 means no shrinking)')
		},
		[mouseShortcutsKey]: {
			'type': 'boolean',
			'default': false,
			'description': localize('rtv.mouseshortcuts', 'Controls whether mouse shortcuts are added')
		},
		[supportSynthesisKey]: {
			'type': 'boolean',
			'default': false,
			'description': localize('rtv.supportsynth', 'Controls whether synthesis is supported')
		}
	}
});


class ConfigurationServiceCache {
	private _vals: { [k: string]: any; } = {};
	public onDidUserChangeConfiguration: ((e: IConfigurationChangeEvent) => void) | undefined = undefined;
	constructor(private readonly configurationService: IConfigurationService) {
		this.configurationService.onDidChangeConfiguration((e) => { this.onChangeConfiguration(e); });
	}

	public getValue<T>(key: string): T {
		let result = this._vals[key];
		if (result === undefined) {
			result = this.configurationService.getValue(key);
			this._vals[key] = result;
		}
		return result;
	}

	public updateValue(key: string, value: any) {
		this._vals[key] = value;
		this.configurationService.updateValue(key, value);
	}

	private onChangeConfiguration(e: IConfigurationChangeEvent) {
		e.affectedKeys.forEach((key: string) => {
			if (strings.startsWith(key, 'rtv')) {
				let v = this.configurationService.getValue(key);
				if (v !== this._vals[key]) {
					this._vals[key] = v;
					if (this.onDidUserChangeConfiguration !== undefined) {
						this.onDidUserChangeConfiguration(e);
					}
				}
			}
		});
	}
}

function createRTVAction(id: string, name: string, key: number, label: string, callback: (c: RTVController) => void) {
	class RTVAction extends EditorAction {
		private _callback: (c: RTVController) => void;
		constructor() {
			super({
				id: id,
				// eslint complains that we shouldn't call `localize` with a non-literal argument.
				// eslint-disable-next-line code-no-unexternalized-strings
				label: label,
				alias: name,
				precondition: undefined,
				// menuOpts: {
				// 	menuId: MenuId.GlobalActivity,
				// 	group: 'navigation',
				// 	order: 1,
				// 	title: localize('rtv.blerg', 'Blerg'),
				// },
				kbOpts: {
					kbExpr: null,
					primary: key,
					weight: KeybindingWeight.EditorCore
				}
			});
			this._callback = callback;
		}
		public run(accessor: ServicesAccessor, editor: ICodeEditor): void {
			let controller = RTVController.get(editor);
			if (controller) {
				this._callback(controller);
			}
		}
	}

	registerEditorAction(RTVAction);
}

// Another way to register keyboard shortcuts. Not sure which is best.
// function registerKeyShortcut(id: string, key: number, callback: (c:RTVController) => void) {
// 	KeybindingsRegistry.registerCommandAndKeybindingRule({
// 		id: id,
// 		weight: KeybindingWeight.EditorCore,
// 		when: undefined,
// 		primary: key,
// 		handler: (accessor, args: any) => {
// 			const codeEditorService = accessor.get(ICodeEditorService);

// 			// Find the editor with text focus or active
// 			const editor = codeEditorService.getFocusedCodeEditor() || codeEditorService.getActiveCodeEditor();
// 			if (!editor) {
// 				return;
// 			}
// 			let controller = RTVController.get(editor);
// 			if (controller) {
// 				callback(controller);
// 			}
// 		}
// 	});
// }

createRTVAction(
	'rtv.flipview',
	'Flip View Mode',
	KeyMod.Alt | KeyCode.Enter,
	localize('rtv.flipview', 'Flip View Mode'),
	(c) => {
		c.flipThroughViewModes();
	}
);

createRTVAction(
	'rtv.fullview',
	'Full View',
	KeyMod.Alt | KeyCode.KEY_1,
	localize('rtv.fullview', 'Full View'),
	(c) => {
		c.changeViewMode(ViewMode.Full);
	}
);

createRTVAction(
	'rtv.cursorview',
	'Cursor and Return View',
	KeyMod.Alt | KeyCode.KEY_2,
	localize('rtv.cursorview', 'Cursor and Return View'),
	(c) => {
		c.changeViewMode(ViewMode.CursorAndReturn);
	}
);

createRTVAction(
	'rtv.compactview',
	'Compact View',
	KeyMod.Alt | KeyCode.KEY_3,
	localize('rtv.compactview', 'Compact View'),
	(c) => {
		c.changeViewMode(ViewMode.Compact);
	}
);

createRTVAction(
	'rtv.stealthview',
	'Stealth View',
	KeyMod.Alt | KeyCode.KEY_4,
	localize('rtv.stealthview', 'Stealth View'),
	(c) => {
		c.changeViewMode(ViewMode.Stealth);
	}
);

createRTVAction(
	'rtv.zoomin',
	'Flip Zoom',
	KeyMod.Alt | KeyCode.US_BACKSLASH,
	localize('rtv.zoomin', 'Flip Zoom'),
	(c) => {
		c.flipZoom();
	}
);

createRTVAction(
	'rtv.changevars',
	'Add/Remove/Keep Vars',
	KeyMod.Alt | KeyCode.Backspace,
	localize('rtv.changevars', 'Add/Remove/Keep Vars'),
	(c) => {
		c.changeVars();
	}
);

createRTVAction(
	'rtv.addVarHere',
	'Add Var to This Box',
	KeyMod.Alt | KeyCode.Insert,
	localize('rtv.addVarHere', 'Add Var to This Box'),
	(c) => {
		c.changeVars(ChangeVarsOp.Add, ChangeVarsWhere.Here);
	}
);

createRTVAction(
	'rtv.addVarEverywhere',
	'Add Var to All Boxes',
	KeyMod.Alt | KeyMod.Shift | KeyCode.Insert,
	localize('rtv.addVarEverywhere', 'Add Var to All Boxes'),
	(c) => {
		c.changeVars(ChangeVarsOp.Add, ChangeVarsWhere.All);
	}
);

createRTVAction(
	'rtv.delVarHere',
	'Delete Var from This Box',
	KeyMod.Alt | KeyCode.Delete,
	localize('rtv.delVarHere', 'Delete Var from This Box'),
	(c) => {
		c.changeVars(ChangeVarsOp.Del, ChangeVarsWhere.Here);
	}
);

createRTVAction(
	'rtv.delVarEverywhere',
	'Delete Var from All Boxes',
	KeyMod.Alt | KeyMod.Shift | KeyCode.Delete,
	localize('rtv.delVarEverywhere', 'Delete Var from All Boxes'),
	(c) => {
		c.changeVars(ChangeVarsOp.Del, ChangeVarsWhere.All);
	}
);

createRTVAction(
	'rtv.keepVarHere',
	'Keep Only Var in This Box',
	KeyMod.Alt | KeyCode.End,
	localize('rtv.keepVarHere', 'Keep Only Var in This Box'),
	(c) => {
		c.changeVars(ChangeVarsOp.Keep, ChangeVarsWhere.Here);
	}
);

createRTVAction(
	'rtv.keepVarEverywhere',
	'Keep Only Var in All Boxes',
	KeyMod.Alt | KeyMod.Shift | KeyCode.End,
	localize('rtv.keepVarEverywhere', 'Keep Only Var in All Boxes'),
	(c) => {
		c.changeVars(ChangeVarsOp.Keep, ChangeVarsWhere.All);
	}
);

createRTVAction(
	'rtv.focusOnLoop',
	'Focus on Loop using Localized Live Programming',
	KeyMod.Alt | KeyCode.US_DOT,
	localize('rtv.focusOnLoop', 'Focus on Loop using Localized Live Programming'),
	(c) => {
		c.focusOnLoopWithSeed();
	}
);

// Not ready yet -- can't figure out how to make these shortcuts
// higher priority than standard VSCode shortcuts
// registerKeyShortcut(
// 	'zzzz',
// 	KeyMod.CtrlCmd | KeyCode.UpArrow,
// 	(c) => {
// 		c.scrollLoopFocusIter(-1);
// 	}
// );

// registerKeyShortcut(
// 	'rtv.ScrollLoopIterDown',
// 	KeyMod.CtrlCmd | KeyCode.DownArrow,
// 	(c) => {
// 		c.scrollLoopFocusIter(1);
// 	}
// );

createRTVAction(
	'rtv.editVar',
	'Start Editing the Var',
	KeyMod.Shift | KeyCode.Space,
	localize('rtv.editVar', 'Start Editing the Var'),
	(c) => {
		c.editingVar();
	}
);<|MERGE_RESOLUTION|>--- conflicted
+++ resolved
@@ -296,8 +296,8 @@
 		this._box.onmouseleave = (e) => {
 			this.onMouseLeave(e);
 		}
-		editor_div.appendChild(this._box);
 		this.hide();
+		// editor_div.appendChild(this._box);
 	}
 
 	public destroy(): void {
@@ -317,7 +317,14 @@
 	}
 
 	public show(): void {
+		let editor_div = this._editor.getDomNode();
+		if (editor_div === null) {
+			throw new Error('Cannot find Monaco Editor');
+		}
+
 		this._box.style.opacity = '1';
+		editor_div.appendChild(this._box);
+
 	}
 
 	public hide(): void {
@@ -2660,13 +2667,10 @@
 						errors[errors.length-2] = err;
 						let errorMsgStyled = errors.join('\n');
 
-<<<<<<< HEAD
-							outputBox.clearContent();
-							outputBox.setContent(`<b>Output:</b><pre>${outputMsg}</pre><b>Errors:</b><pre style='display: inline-block'>${errorMsgStyled}</pre>`);
-=======
 						outputBox.clearContent();
+													// outputBox.setContent(`<b>Output:</b><pre>${outputMsg}</pre><b>Errors:</b><pre style='display: inline-block'>${errorMsgStyled}</pre>`);
+
 						outputBox.setContent(`<b>Output:</b><pre>${outputMsg}</pre><b>Errors:</b><pre>${errorMsgStyled}</pre>`);
->>>>>>> 40342ba4
 
 					}, 50);
 				}
