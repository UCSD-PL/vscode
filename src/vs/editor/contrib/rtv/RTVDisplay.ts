--- conflicted
+++ resolved
@@ -2712,13 +2712,10 @@
 			});
 
 			c.onExit((exitCode, result) => {
-<<<<<<< HEAD
 				this.logger.projectionBoxUpdateEnd(result);
 
-=======
 				// onExit renders enough delay to update the positioning of the boxes
 				this.updateMaxPixelCol();
->>>>>>> 95c14144
 				// When exitCode === null, it means the process was killed,
 				// so there is nothing else to do
 				if (exitCode === null) {
