/* import * as fs from 'fs';
import * as os from 'os';
import * as path from 'path';
 */

import 'vs/css!./rtv';
import { ICursorPositionChangedEvent } from 'vs/editor/common/controller/cursorEvents';
import { IModelContentChangedEvent } from 'vs/editor/common/model/textModelEvents';
import { IScrollEvent, IModelChangedEvent } from 'vs/editor/common/editorCommon';
import {
	EditorAction,
	registerEditorAction,
	registerEditorContribution,
	ServicesAccessor
} from 'vs/editor/browser/editorExtensions';
import { EditorLayoutInfo, EditorOption } from 'vs/editor/common/config/editorOptions';
import * as strings from 'vs/base/common/strings';
import { IRange, Range } from 'vs/editor/common/core/range';
import { IOpenerService } from 'vs/platform/opener/common/opener';
import { IModeService } from 'vs/editor/common/services/modeService';
import { ICodeEditor } from 'vs/editor/browser/editorBrowser';
import { MarkdownRenderer } from 'vs/editor/contrib/markdown/markdownRenderer';
import { IPosition, Position } from 'vs/editor/common/core/position';
import { MarkdownString } from 'vs/base/common/htmlContent';
import { IConfigurationChangeEvent, IConfigurationService } from 'vs/platform/configuration/common/configuration';
import { Registry } from 'vs/platform/registry/common/platform';
import { Extensions, IConfigurationRegistry } from 'vs/platform/configuration/common/configurationRegistry';
import { localize } from 'vs/nls';
import { IContextMenuService } from 'vs/platform/contextview/browser/contextView';
import { Action, IAction } from 'vs/base/common/actions';
import { Separator } from 'vs/base/browser/ui/actionbar/actionbar';
import { ContextSubMenu } from 'vs/base/browser/contextmenu';
import { IMouseWheelEvent } from 'vs/base/browser/mouseEvent';
import { IKeyboardEvent } from 'vs/base/browser/keyboardEvent';
import { KeyCode, KeyMod } from 'vs/base/common/keyCodes';
import { KeybindingWeight } from 'vs/platform/keybinding/common/keybindingsRegistry';
import { IThemeService } from 'vs/platform/theme/common/themeService';
import {
	badgeBackground,
	editorWidgetBackground,
	inputBackground,
	inputBorder,
	inputForeground,
	widgetShadow
} from 'vs/platform/theme/common/colorRegistry';
import { IIdentifiedSingleEditOperation, IModelDecorationOptions, ITextModel } from 'vs/editor/common/model';
import { Selection } from 'vs/editor/common/core/selection';
import { RTVLogger } from 'vs/editor/contrib/rtv/RTVLogger';
import { Process, IRTVController } from 'vs/editor/contrib/rtv/RTVInterfaces';
import * as utils from 'vs/editor/contrib/rtv/RTVUtils';
import { Button } from 'vs/base/browser/ui/button/button';
import { attachButtonStyler } from 'vs/platform/theme/common/styler';

function indent(s: string): number {
	return s.length - s.trimLeft().length;
}

function isHtmlEscape(s: string): boolean {
	return strings.startsWith(s, '```html\n') && strings.endsWith(s, '```');
}

function removeHtmlEscape(s: string): string {
	let x = '```html\n'.length;
	let y = '```'.length;
	return s.substring(x, s.length - y);
}

function arrayStartsWith<T>(haystack: T[], needle: T[]): boolean {
	if (haystack.length < needle.length) {
		return false;
	}

	if (haystack === needle) {
		return true;
	}

	for (let i = 0; i < needle.length; i++) {
		if (haystack[i] !== needle[i]) {
			return false;
		}
	}

	return true;
}

function isEmpty(str: string) {
	return str.trim() === '';
}

function isSeedLine(str: string) {
	return str.match('#@') !== null;
}

function isLoopStr(str: string) {
	let trimmed = str.trim();
	return strings.endsWith(trimmed, ':') &&
		(strings.startsWith(trimmed, 'for') ||
			strings.startsWith(trimmed, 'while'));
}

function strNumsToArray(s: string): number[] {
	if (s === '') {
		return [];
	} else {
		return s.split(',').map(e => +e);
	}
}

// returns true if s matches regExp
function regExpMatchEntireString(s: string, regExp: string) {
	let res = s.match(regExp);
	return res !== null && res.index === 0 && res[0] === s;
}

export class DelayedRunAtMostOne {
	private _timer: ReturnType<typeof setTimeout> | null = null;

	public run(delay: number, c: () => void) {
		if (this._timer !== null) {
			clearTimeout(this._timer);
		}
		if (delay === 0) {
			this._timer = null;
			c();
		} else {
			this._timer = setTimeout(() => {
				this._timer = null;
				c();
			}, delay);
		}
	}

	public cancel() {
		if (this._timer !== null) {
			clearTimeout(this._timer);
			this._timer = null;
		}
	}
}

class DeltaVarSet {
	private _plus: Set<string>;
	private _minus: Set<string>;
	constructor(other?: DeltaVarSet) {
		if (other === undefined) {
			this._plus = new Set();
			this._minus = new Set();
		} else {
			this._plus = new Set(other._plus);
			this._minus = new Set(other._minus);
		}
	}
	public add(v: string) {
		if (this._minus.has(v)) {
			this._minus.delete(v);
		} else {
			this._plus.add(v);
		}
	}
	public delete(v: string) {
		if (this._plus.has(v)) {
			this._plus.delete(v);
		} else {
			this._minus.add(v);
		}
	}
	public applyTo(s: Set<string>, all: Set<string>) {
		let res = new Set<string>(s);
		this._plus.forEach(v => {
			if (all.has(v)) {
				if (res.has(v)) {
					//this._plus.delete(v);
				} else {
					res.add(v);
				}
			} else {
				//this._plus.delete(v);
			}
		});
		this._minus.forEach(v => {
			if (all.has(v)) {
				if (res.has(v)) {
					res.delete(v);
				} else {
					//this._minus.delete(v);
				}
			} else {
				//this._minus.delete(v);
			}
		});
		return res;
	}
	public clear() {
		this._plus.clear();
		this._minus.clear();
	}
}

class RTVLine {
	private _div: HTMLDivElement;
	constructor(
		editor: ICodeEditor,
		x1: number,
		y1: number,
		x2: number,
		y2: number
	) {
		let editor_div = editor.getDomNode();
		if (editor_div === null) {
			throw new Error('Cannot find Monaco Editor');
		}

		this._div = document.createElement('div');
		this._div.style.position = 'absolute';
		this._div.style.borderTop = '1px solid grey';
		this._div.style.transitionProperty = 'all';
		this._div.style.transitionDuration = '0.3s';
		this._div.style.transitionDelay = '0s';
		this._div.style.transitionTimingFunction = 'ease-in';
		this._div.style.transformOrigin = '0% 0%';
		this.move(x1, y1, x2, y2);
		editor_div.appendChild(this._div);
	}

	public destroy() {
		this._div.remove();
	}

	public move(x1: number, y1: number, x2: number, y2: number) {
		this._div.style.left = x1.toString() + 'px';
		this._div.style.top = y1.toString() + 'px';
		let deltaX = (x2 - x1);
		let deltaY = (y2 - y1);
		let length = Math.sqrt((deltaX * deltaX) + (deltaY * deltaY));
		this._div.style.width = length.toString() + 'px';
		let angle = 0;
		if (length !== 0) {
			angle = Math.atan(deltaY / deltaX) * 180 / Math.PI;
		}
		this._div.style.transform = 'rotate(' + angle.toString() + 'deg)';
	}

	public setOpacity(opacity: number) {
		this._div.style.opacity = opacity.toString();
	}

}

class TableElement {
	constructor(
		public content: string,
		public loopID: string,
		public iter: string,
		public controllingLineNumber: number,
		public vname?: string,
		public env?: any
	) { }
}

type MapLoopsToCells = { [k: string]: HTMLTableDataCellElement[]; };

class RTVOutputDisplayBox {
	private _box: HTMLDivElement;
	private _html: string = '<b>Output:</b><br><br><b>Errors:</b><br>';
<<<<<<< HEAD
	// private _isOnDiv: boolean = false;
	constructor(
		private readonly _editor: ICodeEditor,
		bottom: number,
		left: number,
		height: number,
=======
	private _isOnDiv: boolean = false;
	constructor(
		private readonly _editor: ICodeEditor,
		left: number,
>>>>>>> 4337f08e
	) {

		let editor_div = this._editor.getDomNode();
		if (editor_div === null) {
			throw new Error('Cannot find Monaco Editor');
		}

<<<<<<< HEAD

		this._box = document.createElement('div');
		this._box.style.position = 'absolute';
		this._box.style.bottom = bottom + 'px';
		this._box.style.left = left + 'px';
		this._box.style.right = '14px';
		this._box.style.height = height + 'px';
		this._box.style.width = 'auto';//'100vh auto';
		// this._box.style.maxWidth = '140000px';//(editor_div.clientWidth - 14)+ 'px'; // 14 is the width of the scroll bar (separate from the editor div)
		this._box.innerHTML = this._html;
		this._box.style.overflow = 'scroll';
		this._box.className = 'monaco-hover';
		// this._box.onmouseenter = (e) => {
		// 	this.onMouseEnter(e);
		// };
		// this._box.onmouseleave = (e) => {
		// 	this.onMouseLeave(e);
		// }
		editor_div.appendChild(this._box);
=======
		this._box = document.createElement('div');
		this._box.style.position = 'absolute';
		this._box.style.top = '30px'; // offset from the run button + border + padding
		this._box.style.bottom = '14px'; // offset from the horizontal scroll bar (if any)
		this._box.style.right = '14px';
		this._box.style.height = 'auto';
		this._box.style.width = '500px';
		this._box.innerHTML = this._html;
		this._box.style.overflow = 'scroll';
		this._box.style.opacity = '0';
		this._box.className = 'monaco-hover';
		this._box.onmouseenter = (e) => {
			this.onMouseEnter(e);
		};
		this._box.onmouseleave = (e) => {
			this.onMouseLeave(e);
		}
>>>>>>> 4337f08e
	}

	public destroy(): void {
		this._box.remove();
	}

	public setContent(s: string): void {
		this._box.innerHTML = s;
	}

	public getContent(): string {
		return this._box.innerHTML;
	}

	public clearContent(): void {
		this._box.innerHTML = this._html;
	}

<<<<<<< HEAD

	// private onMouseEnter(e): void {
	// 	this._isOnDiv = true;
	// 	// console.log('Enter!');
	// }

	// private onMouseLeave(e): void {
	// 	this._isOnDiv = false;
	// 	// console.log('Leave!');
	// }

	// public mouseOnDiv(): boolean {
	// 	return this._isOnDiv;
	// }
=======
	public show(): void {
		let editor_div = this._editor.getDomNode();
		if (editor_div === null) {
			throw new Error('Cannot find Monaco Editor');
		}
		this._box.style.transitionProperty = 'all';
		this._box.style.transitionDuration = '0.05s';
		this._box.style.transitionDelay = '0s';
		this._box.style.transitionTimingFunction = 'ease-in';
		this._box.style.opacity = '1';
		editor_div.appendChild(this._box);
	}

	public hide(): void {
		this._box.style.transitionDuration = '0s';
		this._box.style.opacity = '0';
	}

	public isHidden() : boolean {
		return this._box.style.opacity == '0';
	}

	private onMouseEnter(e: MouseEvent): void {
		this._isOnDiv = true;
	}

	private onMouseLeave(e: MouseEvent): void {
		this._isOnDiv = false;
	}

	public mouseOnDiv(): boolean {
		return this._isOnDiv;
	}

}

class RTVRunButton {
	private _box: HTMLDivElement;
	private _button: Button;
	constructor(
		private readonly _editor: ICodeEditor,
		private readonly _controller: RTVController
	) {

		let editor_div = this._editor.getDomNode();
		if (editor_div === null) {
			throw new Error('Cannot find Monaco Editor');
		}
		this._box = document.createElement('div');
		this._box.style.position = 'absolute';
		this._box.style.top = '0px';
		this._box.style.right = '18px'; // not covering the navigation bar (14px) + padding (4px); assuming the minimap is disabled
		this._box.style.height = '20px';
		this._box.style.width = '60px';
		this._button = new Button(this._box);
		// TODO: localize
		this._button.label = 'Run';
		attachButtonStyler(this._button, this._controller._themeService);
		this._button.onDidClick(e => {
			this.onClick();
		});
	}

	public destroy(): void {
		this._box.remove();
	}

	public reset(): void {
		this._button.label = 'Run';
	}

	public show(): void {
		let editor_div = this._editor.getDomNode();
		if (editor_div === null) {
			throw new Error('Cannot find Monaco Editor');
		}
		this._box.style.opacity = '1';
		editor_div.appendChild(this._box);
	}

	public hide(): void {
		this._box.style.transitionDuration = '0s';
		this._box.style.opacity = '0';
	}

	public isHidden() : boolean {
		return this._box.style.opacity == '0';
	}

	private onClick(): void {
		if (this._controller.getOutputBox().isHidden()) {
			this._button.label = 'Hide';
			this._controller.getOutputBox().show();
		}
		else {
			this._button.label = 'Run';
			this._controller.getOutputBox().hide();
		}
	}
>>>>>>> 4337f08e

}

class RTVDisplayBox {
	private _box: HTMLDivElement;
	private _line: RTVLine;
	private _zoom: number = 1;
	private _opacity: number = 1;
	private _hasContent: boolean = false;
	private _allEnvs: any[] = [];
	private _allVars: Set<string> = new Set<string>();
	private _displayedVars: Set<string> = new Set<string>();
	private _deltaVarSet: DeltaVarSet;
	private _cellDictionary: { [k: string]: [HTMLElement] } = {};
	private _timesToInclude: Set<number> = new Set<number>();

	constructor(
		private readonly _controller: RTVController,
		private readonly _editor: ICodeEditor,
		private readonly _modeService: IModeService,
		private readonly _openerService: IOpenerService,
		public lineNumber: number,
		deltaVarSet: DeltaVarSet
	) {
		// if (this._controller.displayOnlyModifiedVars) {
		// 	this._displayedVars = new ModVarSet(this);
		// } else {
		// 	this._displayedVars = new FullVarSet(this);
		// }
		let editor_div = this._editor.getDomNode();
		if (editor_div === null) {
			throw new Error('Cannot find Monaco Editor');
		}
		this._box = document.createElement('div');
		this._box.textContent = '';
		this._box.style.position = 'absolute';
		this._box.style.top = '100px';
		this._box.style.left = '800px';
		this._box.style.maxWidth = '1400px';
		this._box.style.maxHeight = '400px';
		this._box.style.overflow = 'auto';
		this._box.style.transitionProperty = 'all';
		this._box.style.transitionDuration = '0.3s';
		this._box.style.transitionDelay = '0s';
		this._box.style.transitionTimingFunction = 'ease-in';
		this._box.style.maxHeight = '500px';
		this._box.style.overflow = 'auto';
		this._box.style.zIndex = '1'; // Prevents it from covering the error dialog.
		this._box.className = 'monaco-hover';
		if (!this._controller.supportSynthesis) {
			this._box.onauxclick = (e) => {
				this.onClick(e);
			};
			this._box.onclick = (e) => {
				this.onClick(e);
			};
		}
		editor_div.appendChild(this._box);
		this._line = new RTVLine(this._editor, 800, 100, 800, 100);
		this.setContentFalse();
		this._deltaVarSet = new DeltaVarSet(deltaVarSet);
	}

	get visible() {
		return this._hasContent;
	}

	public getCellContent() {

		return this._cellDictionary;
	}

	public hasContent() {
		return this._hasContent;
	}

	public destroy() {
		this._box.remove();
		this._line.destroy();
	}

	public setContentFalse() {
		// Set content to false. Boxes with no content don't get processed during layout pass,
		// so we take care of layout here, which is to make  invisible (opacity 0).
		this._allEnvs = [];
		this._hasContent = false;
		this._box.textContent = '';
		this._box.style.opacity = '0';
		this._line.setOpacity(0);
	}

	public setContentTrue() {
		// Set content to true. All other layout properties will be set during
		// layout pass
		this._hasContent = true;
	}

	public modVars() {
		let writesAtLine = this._controller.writes[this.lineNumber - 1];
		if (writesAtLine === undefined) {
			writesAtLine = [];
		}
		let result = new Set<string>(writesAtLine);
		if (this._allVars.has('rv')) {
			result.add('rv');
		}
		return result;
	}

	public allVars() {
		return this._allVars;
	}

	public notDisplayedVars() {
		let result = new Set<string>();
		let displayed = this._displayedVars;
		this._allVars.forEach((v: string) => {
			if (!displayed.has(v)) {
				result.add(v);
			}
		});
		return result;
	}

	public getLineContent(): string {
		return this._controller.getLineContent(this.lineNumber);
	}

	public getLoopID(): string {
		if (this._allEnvs.length === 0) {
			return '';
		}
		return this._allEnvs[0]['$'];
	}

	public getFirstLoopIter(): string {
		if (this._allEnvs.length === 0) {
			return '';
		}
		return this._allEnvs[0]['#'];
	}

	public getNextLoopIter(loopID: string, iter: string, delta: number): string {
		if (delta === 0) {
			return iter;
		}

		let first = '';
		let envs = this._allEnvs;
		if (delta < 0) {
			envs = envs.slice(0, envs.length).reverse();
		}

		for (let i = 0; i < envs.length; i++) {
			let env = envs[i];

			if (env['$'] !== loopID) {
				throw Error('Error');
			}
			if (first === '') {
				if (env['$'] === loopID) {
					first = env['#'];
				}
			}

			if (env['$'] === loopID && env['#'] === iter) {
				let nexti = i + 1;
				if (nexti >= envs.length) {
					return first;
				}
				let nextEnv = envs[nexti];
				if (nextEnv['$'] !== loopID) {
					throw Error('Error');
				}
				if (nextEnv['$'] === loopID) {
					return nextEnv['#'];
				} else {
					return first;
				}
			}
		}

		return first;
	}

	private onClick(e: MouseEvent) {
		let c = this._controller;
		let currViewMode = c.viewMode;

		let viewModes = [ViewMode.Full, ViewMode.CursorAndReturn, ViewMode.Compact, ViewMode.Stealth];
		let viewModeActions = viewModes.map((v) => {
			let action = this.newAction(v, () => {
				c.changeViewMode(v);
			});
			if (currViewMode === v) {
				action.checked = true;
			}
			return action;
		});

		c.contextMenuService.showContextMenu({
			getAnchor: () => ({ x: e.clientX, y: e.clientY }),
			getActions: () => [
				this.newAction('Hide This Box', () => {
					c.hideBox(this);
				}),
				this.newAction('Hide All Other Boxes', () => {
					c.hideAllOtherBoxes(this);
				}),
				new Separator(),
				this.newAction('Restore This Box to Default', () => {
					c.restoreBoxToDefault(this);
				}),
				this.newAction('Restore All Boxes to Default', () => {
					c.restoreAllBoxesToDefault();
				}),
				new Separator(),
				new ContextSubMenu('Appearance of All Boxes', viewModeActions),
				new Separator(),
				this.newAction('See All Loop Iterations', () => {
					c.loopFocusController = null;
				}),
			],
			onHide: () => { },
			autoSelectFirstItem: true
		});
	}

	private isConditionalLine(): boolean {
		let lineContent = this._controller.getLineContent(this.lineNumber).trim();
		return strings.endsWith(lineContent, ':') &&
			(strings.startsWith(lineContent, 'if') ||
				strings.startsWith(lineContent, 'else'));
	}

	private isLoopLine(): boolean {
		let lineContent = this._controller.getLineContent(this.lineNumber).trim();
		return strings.endsWith(lineContent, ':') &&
			(strings.startsWith(lineContent, 'for') ||
				strings.startsWith(lineContent, 'while'));
	}

	public isBreakLine(): boolean {
		let lineContent = this._controller.getLineContent(this.lineNumber).trim();
		return strings.startsWith(lineContent, 'break');
	}

	public isReturnLine(): boolean {
		let lineContent = this._controller.getLineContent(this.lineNumber).trim();
		return strings.startsWith(lineContent, 'return');
	}

	private bringToLoopCount(envs: any[], active_loop_iters: number[], loopId: string, iterCount: number) {
		while (active_loop_iters[active_loop_iters.length - 1] < iterCount) {
			envs.push({ '#': active_loop_iters.join(','), '$': loopId });
			active_loop_iters[active_loop_iters.length - 1]++;
		}
	}

	private addMissingLines(envs: any[]): any[] {
		let last = function <T>(a: T[]): T { return a[a.length - 1]; };
		let active_loop_iters: number[] = [];
		let active_loop_ids: string[] = [];
		let envs2: any[] = [];
		for (let i = 0; i < envs.length; i++) {
			let env = envs[i];
			if (env.begin_loop !== undefined) {
				if (active_loop_iters.length > 0) {
					let loop_iters: string[] = env.begin_loop.split(',');
					this.bringToLoopCount(envs2, active_loop_iters, last(active_loop_ids), +loop_iters[loop_iters.length - 2]);
				}
				active_loop_ids.push(env['$']);
				active_loop_iters.push(0);
			} else if (env.end_loop !== undefined) {
				let loop_iters: string[] = env.end_loop.split(',');
				this.bringToLoopCount(envs2, active_loop_iters, last(active_loop_ids), +last(loop_iters));
				active_loop_ids.pop();
				active_loop_iters.pop();
				active_loop_iters[active_loop_iters.length - 1]++;
			} else {
				let loop_iters: string[] = env['#'].split(',');
				this.bringToLoopCount(envs2, active_loop_iters, last(active_loop_ids), +last(loop_iters));
				envs2.push(env);
				active_loop_iters[active_loop_iters.length - 1]++;
			}
		}
		return envs2;
	}

	private adjustToNextTimeStep(envs: any[]): any[] {
		if (this.isBreakLine()) {
			return envs;
		}
		let envs2: any[] = [];
		let isLoop = this.isLoopLine();
		let currIndent = this.indentAtLine(this.lineNumber);
		envs.forEach((env) => {
			if (env.begin_loop !== undefined) {
				envs2.push(env);
			} else if (env.end_loop !== undefined) {
				envs2.push(env);
			} else if (env.next_lineno !== undefined) {
				if (!isLoop || this.indentAtLine(env.next_lineno + 1) > currIndent) {
					let nextEnv = this._controller.getEnvAtNextTimeStep(env);
					if (nextEnv !== null) {
						envs2.push(nextEnv);
					}
				}
			}
		});
		return envs2;
	}

	private filterLoops(envs: any[]): any[] {
		if (this._controller.loopFocusController === null) {
			return envs;
		}

		let focusCtrl = this._controller.loopFocusController;

		return envs.filter((e, i, a) => focusCtrl.matches(e['$'], e['#']));
	}

	private findParentRow(cell: HTMLElement): HTMLTableRowElement {
		let rs = cell;
		while (rs.nodeName !== 'TR') {
			rs = rs.parentElement!;
		}
		return rs as HTMLTableRowElement;
	}

	private synthToggleElement(elmt: TableElement, cell: HTMLElement, force: boolean | null = null) {
		let time = elmt.env['time'];
		let row = this.findParentRow(cell);
		let on: boolean;

		if (force !== null) {
			on = force;
		} else {
			on = !this._timesToInclude.has(time);
		}

		if (on) {
			// Toggle on
			elmt.env[elmt.vname!] = cell.innerText;
			this._timesToInclude.add(time);

			// Highligh the row
			let theme = this._controller._themeService.getColorTheme();
			row.style.fontWeight = '900';
			row.style.backgroundColor = String(theme.getColor(badgeBackground) ?? '');

			this._controller.logger.exampleInclude(this.findParentRow(cell).rowIndex, cell.innerText);
		} else {
			// Toggle off
			this._timesToInclude.delete(time);

			// Remove row highlight
			row.style.fontWeight = row.style.backgroundColor = '';

			this._controller.logger.exampleExclude(this.findParentRow(cell).rowIndex, cell.innerText);
		}
	}

	private synthFocusNextRow(backwards: boolean = false): void {
		let selection = window.getSelection()!;
		let cell: HTMLTableCellElement;
		let row: HTMLTableRowElement;

		for (let cellIter = selection.focusNode!; cellIter.parentNode; cellIter = cellIter.parentNode) {
			if (cellIter.nodeName === 'TD') {
				cell = cellIter as HTMLTableCellElement;
				break;
			}
		}

		for (let rowIter = cell!.parentNode!; rowIter.parentNode; rowIter = rowIter.parentNode) {
			if (rowIter.nodeName === 'TR') {
				row = rowIter as HTMLTableRowElement;
				break;
			}
		}

		this._controller.logger.exampleBlur(row!.rowIndex, cell!.textContent!);

		if (this._controller.byRowOrCol === RowColMode.ByCol) {
			let table: HTMLTableElement = row!.parentNode as HTMLTableElement;
			let nextRowIdx = (row!.rowIndex - 1 + (backwards ? -1 : 1)) % (table.rows.length - 1) + 1;
			if (nextRowIdx <= 0) { nextRowIdx += table.rows.length - 1; }
			let nextRow = table.rows[nextRowIdx];
			let col = nextRow.childNodes[cell!.cellIndex!];
			let newFocusNode = col.childNodes[0];
			let range = selection?.getRangeAt(0);
			range.selectNodeContents(newFocusNode);
			selection?.removeAllRanges();
			selection?.addRange(range);
			this._controller.logger.exampleFocus(nextRowIdx, newFocusNode!.textContent!);
		} else {
			let nextCellIdx = (cell!.cellIndex - 1 + (backwards ? -1 : 1)) % (row!.childNodes.length - 1) + 1;
			if (nextCellIdx <= 0) { nextCellIdx += row!.childNodes.length - 1; }
			let col = row!.childNodes[nextCellIdx];
			let newFocusNode = col.childNodes[0];
			let range = selection?.getRangeAt(0);
			range.selectNodeContents(newFocusNode);
			selection?.removeAllRanges();
			selection?.addRange(range);
			this._controller.logger.exampleFocus(nextCellIdx, newFocusNode!.textContent!);
		}
	}

	private addCellContentAndStyle(cell: HTMLTableCellElement, elmt: TableElement, r: MarkdownRenderer) {
		if (this._controller.colBorder) {
			cell.style.borderLeft = '1px solid #454545';
		}
		let padding = this._controller.cellPadding + 'px';
		cell.style.paddingLeft = padding;
		cell.style.paddingRight = padding;
		cell.style.paddingTop = '0';
		cell.style.paddingBottom = '0';

		cell.align = 'center';

		/* if (this._controller.byRowOrCol === RowColMode.ByCol) {
			cell.align = 'center';
		} else {
			cell.align = 'center';
		} */

		let s = elmt.content;
		let cellContent: HTMLElement;
		if (s === '') {
			// Make empty strings into a space to make sure it's allocated a space
			// Otherwise, the divs in a row could become invisible if they are
			// all empty
			cellContent = document.createElement('div');
			cellContent.innerHTML = '&nbsp';
		}
		else if (isHtmlEscape(s)) {
			cellContent = document.createElement('div');
			cellContent.innerHTML = removeHtmlEscape(s);
		} else {
			let renderedText = r.render(new MarkdownString(s));
			cellContent = renderedText.element;

			if (this._controller.supportSynthesis) {
				cellContent.onblur = (e: FocusEvent) => {
					if (elmt.env[elmt.vname!] !== cellContent.innerText) {
						// TODO This might be expensive
						this._controller.logger.exampleChanged(
							this.findParentRow(cell).rowIndex,
							elmt.env[elmt.vname!],
							cellContent.innerText);
						this.synthToggleElement(elmt, cellContent, true);
					}
				};

				cellContent.onkeydown = (e: KeyboardEvent) => {
					let rs: boolean = true;

					switch (e.key) {
						case 'Enter':
							e.preventDefault();

							if (e.shiftKey) {
								this.synthToggleElement(elmt, cellContent);
								this.synthFocusNextRow();
							} else {
								if (elmt.env[elmt.vname!] !== cellContent.innerText) {
									this._controller.logger.exampleChanged(
										this.findParentRow(cell).rowIndex,
										elmt.env[elmt.vname!],
										cellContent.innerText);
									this.synthToggleElement(elmt, cellContent, true);
								}
								cellContent.contentEditable = 'false';
								this._editor.focus();
								this._controller.logger.projectionBoxExit();
								setTimeout(() => {
									// Pressing enter also triggers the blur event, so we don't need to record any changes here.
									this._controller.synthesizeFragment(elmt.controllingLineNumber, this._timesToInclude);
									this._timesToInclude.clear();
									this._controller.logger.exampleReset();
								}, 200);
							}
							break;
						case 'Tab':
							// ----------------------------------------------------------
							// Use Tabs to go over values of the same variable
							// ----------------------------------------------------------
							e.preventDefault();
							this.synthFocusNextRow(e.shiftKey);
							break;
						case 'Escape':
							this._controller.logger.projectionBoxExit();
							this._editor.focus();
							this._controller.runProgram();
							this._timesToInclude.clear();
							this._controller.logger.exampleReset();
							rs = false;
							break;
					}

					return rs;
				};
			}
		}
		if (this._controller.mouseShortcuts) {
			if (elmt.iter === 'header') {
				cellContent = this.wrapAsVarMenuButton(cellContent, s.substr(2, s.length - 4));
			} else if (elmt.iter !== '') {
				cellContent = this.wrapAsLoopMenuButton(cellContent, elmt.iter);
			}
		}

		if (this.lineNumber === elmt.controllingLineNumber) {
			let name = elmt.vname!;
			if (name) {
				if (name in this._cellDictionary) {
					this._cellDictionary[name].push(cellContent);
				} else {
					this._cellDictionary[name] = [cellContent];
				}
			}
		}

		cell.appendChild(cellContent);
	}

	private populateTableByCols(table: HTMLTableElement, renderer: MarkdownRenderer, rows: TableElement[][]) {
		rows.forEach((row: TableElement[]) => {
			let newRow = table.insertRow(-1);
			row.forEach((elmt: TableElement) => {
				let newCell = newRow.insertCell(-1);
				this.addCellContentAndStyle(newCell, elmt, renderer);
			});
		});
	}

	private populateTableByRows(table: HTMLTableElement, renderer: MarkdownRenderer, rows: TableElement[][]) {
		let tableCellsByLoop = this._controller.tableCellsByLoop;
		for (let colIdx = 0; colIdx < rows[0].length; colIdx++) {
			let newRow = table.insertRow(-1);
			for (let rowIdx = 0; rowIdx < rows.length; rowIdx++) {
				let elmt = rows[rowIdx][colIdx];
				let newCell = newRow.insertCell(-1);
				this.addCellContentAndStyle(newCell, elmt, renderer);
				if (elmt.iter !== '') {
					if (tableCellsByLoop[elmt.iter] === undefined) {
						tableCellsByLoop[elmt.iter] = [];
					}
					tableCellsByLoop[elmt.iter].push(newCell);
				}
			}
		}
	}

	// private createTableByRows2(rows: TableElement[][]) {
	// 	this._box.textContent = '';
	// 	let tableCellsByLoop = this._coordinator.tableCellsByLoop;
	// 	const renderer = new MarkdownRenderer(this._editor, this._modeService, this._openerService);
	// 	let table = document.createElement('div');
	// 	table.style.display = 'table';
	// 	for (let colIdx = 0; colIdx < rows[0].length; colIdx++) {
	// 		let newRow = document.createElement('div');
	// 		newRow.style.display = 'table-row';
	// 		table.appendChild(newRow);
	// 		for (let rowIdx = 0; rowIdx < rows.length; rowIdx++) {
	// 			let elmt = rows[rowIdx][colIdx];
	// 			let newCell = this.computeCellContent(elmt.content, renderer)
	// 			newCell.style.display = 'table-cell';
	// 			newCell.style.width = '120px';
	// 			newRow.appendChild(newCell);
	// 		}
	// 	}
	// 	this._box.appendChild(table);
	// }

	public indentAtLine(lineno: number): number {
		return indent(this._controller.getLineContent(lineno));
	}

	public computeEnvs() {

		if (!this._controller.showBoxAtLoopStmt && this.isLoopLine()) {
			this.setContentFalse();
			return;
		}

		if (this.isConditionalLine()) {
			this.setContentFalse();
			return;
		}

		// Get all envs at this line number
		let envs = this._controller.envs[this.lineNumber - 1];
		if (envs === undefined) {
			this.setContentFalse();
			return;
		}

		this.setContentTrue();

		//envs = this.adjustToNextTimeStep(envs);
		envs = this.addMissingLines(envs);

		this._allEnvs = envs;

	}

	public updateContent() {

		if (!this._controller.showBoxAtLoopStmt && this.isLoopLine()) {
			this.setContentFalse();
			return;
		}

		if (this.isConditionalLine()) {
			this.setContentFalse();
			return;
		}

		// Get all envs at this line number
		let envs = this._controller.envs[this.lineNumber - 1];
		if (envs === undefined) {
			this.setContentFalse();
			return;
		}

		this.setContentTrue();

		//envs = this.adjustToNextTimeStep(envs);
		envs = this.addMissingLines(envs);

		this._allEnvs = envs;

		// Compute set of vars in all envs
		this._allVars = new Set<string>();
		envs.forEach((env) => {
			for (let key in env) {
				if (key !== 'prev_lineno' &&
					key !== 'next_lineno' &&
					key !== 'lineno' &&
					key !== 'time' &&
					key !== '$' &&
					(key !== '#' || env[key] !== "")) {
					this._allVars.add(key);
				}
			}
		});

		let startingVars: Set<string>;
		if (this._controller.displayOnlyModifiedVars) {
			startingVars = this.modVars();
		} else {
			startingVars = this._allVars;
		}

		let vars = this._deltaVarSet.applyTo(startingVars, this._allVars);
		this._displayedVars = vars;

		if (vars.size === 0) {
			this.setContentFalse();
			return;
		}

		envs = this.filterLoops(envs);

		if (envs.length === 0) {
			this.setContentFalse();
			return;
		}

		// Generate header
		let rows: TableElement[][] = [];
		let header: TableElement[] = [];
		vars.forEach((v: string) => {
			header.push(new TableElement('**' + v + '**', 'header', 'header', 0));
		});
		rows.push(header);

		// Generate all rows
		for (let i = 0; i < envs.length; i++) {
			let env = envs[i];
			let loopID = env['$'];
			let iter = env['#'];
			let row: TableElement[] = [];
			vars.forEach((v: string) => {
				let v_str: string;
				if (env[v] === undefined) {
					v_str = '';
				} else if (isHtmlEscape(env[v])) {
					v_str = env[v];
				} else {
					v_str = '```python\n' + env[v] + '\n```';
				}
				row.push(new TableElement(v_str, loopID, iter, this.lineNumber, v, env));
			});
			rows.push(row);
		}

		// Set border
		if (this._controller.boxBorder) {
			this._box.style.border = '';
		} else {
			this._box.style.border = '0';
		}

		// Create html table from rows
		this._box.textContent = '';
		const renderer = new MarkdownRenderer(this._editor, this._modeService, this._openerService);
		let table = document.createElement('table');
		table.style.borderSpacing = '0px';
		table.style.paddingLeft = '13px';
		table.style.paddingRight = '13px';

		this._cellDictionary = {};
		if (this._controller.byRowOrCol === RowColMode.ByRow) {
			this.populateTableByRows(table, renderer, rows);
		} else {
			this.populateTableByCols(table, renderer, rows);
		}
		this._box.appendChild(table);

		this.addStalenessIndicator();

		//this.addConfigButton();
		if (this._controller.mouseShortcuts) {
			this.addPlusButton();
		}
	}

	private addStalenessIndicator() {
		// Add green/red dot to show out of date status
		let stalenessIndicator = document.createElement('div');
		stalenessIndicator.style.width = '5px';
		stalenessIndicator.style.height = '5px';
		stalenessIndicator.style.position = 'absolute';
		stalenessIndicator.style.top = '5px';
		stalenessIndicator.style.left = '3px';
		stalenessIndicator.style.borderRadius = '50%';
		let x = this._controller._changedLinesWhenOutOfDate;
		if (x === null) {
			stalenessIndicator.style.backgroundColor = 'green';
		} else {
			let green = 165 - (x.size - 1) * 35;
			if (green < 0) {
				green = 0;
			}
			stalenessIndicator.style.backgroundColor = 'rgb(255,' + green.toString() + ',0)';
		}

		this._box.appendChild(stalenessIndicator);
	}

	public varRemove(regExp: string, removed?: Set<string>) {
		if (regExp === '*') {
			regExp = '.*';
		}
		this.allVars().forEach((v) => {
			if (regExpMatchEntireString(v, regExp) && this._displayedVars.has(v)) {
				this._deltaVarSet.delete(v);
				if (removed !== undefined) {
					removed.add(v);
				}
			}
		});
	}

	public varRemoveAll(removed?: Set<string>) {
		this.varRemove('*', removed);
	}

	public varAdd(regExp: string, added?: Set<string>) {
		if (regExp === '*') {
			regExp = '.*';
		}
		this.allVars().forEach((v) => {
			if (regExpMatchEntireString(v, regExp) && !this._displayedVars.has(v)) {
				this._deltaVarSet.add(v);
				if (added !== undefined) {
					added.add(v);
				}
			}
		});
	}

	public varKeepOnly(regExp: string, added?: Set<string>, removed?: Set<string>) {
		this.varRemoveAll(removed);
		this._displayedVars.clear();
		this.varAdd(regExp, added);
	}

	public varAddAll(added?: Set<string>) {
		this.varAdd('*', added);
	}

	public varRestoreToDefault() {
		this._deltaVarSet.clear();
	}

	public varMakeVisible() {
		if (this._displayedVars.size === 0) {
			this.varRestoreToDefault();
		}
	}

	private newAction(label: string, actionCallBack: () => void): Action {
		return new Action('id', label, '', true, (event?) => {
			actionCallBack();
			return new Promise((resolve, reject) => {
				resolve();
			});
		});
	}

	private wrapAsVarMenuButton(elmt: HTMLElement, varname: string): HTMLDivElement {
		let menubar = document.createElement('div');
		menubar.className = 'menubar';
		if (this._controller.byRowOrCol === RowColMode.ByCol) {
			menubar.style.height = '23px';
		} else {
			menubar.style.height = '19.5px';
		}
		menubar.appendChild(elmt);
		elmt.className = 'menubar-menu-button';
		let c = this._controller;
		elmt.onclick = (e) => {
			e.stopImmediatePropagation();
			c.contextMenuService.showContextMenu({
				getAnchor: () => elmt,
				getActions: () => [
					this.newAction('Remove <strong> ' + varname + ' </strong> in This Box', () => {
						c.varRemoveInThisBox(varname, this);
					}),
					this.newAction('Remove <strong> ' + varname + ' </strong> in All Boxes', () => {
						c.varRemoveInAllBoxes(varname);
					}),
					this.newAction('Only <strong> ' + varname + ' </strong> in This Box', () => {
						c.varKeepOnlyInThisBox(varname, this);
					}),
					this.newAction('Only <strong> ' + varname + ' </strong> in All Boxes', () => {
						c.varKeepOnlyInAllBoxes(varname);
					})
				],
				onHide: () => { },
				autoSelectFirstItem: true
			});
		};
		return menubar;
	}

	private wrapAsLoopMenuButton(elmt: HTMLElement, iter: string): HTMLDivElement {
		let menubar = document.createElement('div');
		menubar.className = 'menubar';
		menubar.style.height = '19.5px';
		// if (this._controller.byRowOrCol === RowColMode.ByCol) {
		// 	menubar.style.height = '23px';
		// } else {
		// 	menubar.style.height = '19.5px';
		// }
		menubar.appendChild(elmt);
		elmt.className = 'menubar-menu-button';
		elmt.style.padding = '0px';
		let c = this._controller;
		elmt.onclick = (e) => {
			e.stopImmediatePropagation();
			c.contextMenuService.showContextMenu({
				getAnchor: () => elmt,
				getActions: () => [
					this.newAction('Focus on This Loop Iteration', () => {
						c.loopFocusController = new LoopFocusController(this._controller, this, iter);
					})
				],
				onHide: () => { },
				autoSelectFirstItem: true
			});
		};
		return menubar;
	}

	private addPlusButton() {
		let menubar = document.createElement('div');
		menubar.className = 'menubar';
		menubar.style.height = '23px';
		menubar.style.position = 'absolute';
		menubar.style.top = '0px';
		menubar.style.right = '0px';
		let addButton = document.createElement('div');
		menubar.appendChild(addButton);
		addButton.className = 'menubar-menu-button';
		addButton.innerHTML = '+';
		addButton.onclick = (e) => {
			e.stopImmediatePropagation();
			this._controller.contextMenuService.showContextMenu({
				getAnchor: () => addButton,
				getActions: () => this.createActionsForPlusMenu(),
				onHide: () => { },
				autoSelectFirstItem: true
			});

		};
		this._box.appendChild(menubar);

	}

	private createActionsForPlusMenu(): (IAction | ContextSubMenu)[] {
		let res: (IAction | ContextSubMenu)[] = [];
		this.notDisplayedVars().forEach((v) => {
			res.push(new ContextSubMenu('Add <strong> ' + v, [
				this.newAction('to This Box', () => {
					this._controller.varAddInThisBox(v, this);
				}),
				this.newAction('to All Boxes', () => {
					this._controller.varAddInAllBoxes(v);
				})
			]));
		});
		res.push(new ContextSubMenu('Add All Vars ', [
			this.newAction('to This Box', () => {
				this._controller.varAddAllInThisBox(this);
			}),
			this.newAction('to All Boxes', () => {
				this._controller.varAddAllInAllBoxes();
			})
		]));
		return res;
	}


	// public addConfigButton() {
	// 	let configButton = document.createElement('div');
	// 	let lines: HTMLElement[] = [];

	// 	for(let i = 0; i < 3; i++){
	// 		let hamburgerIconLine = document.createElement('div');
	// 		hamburgerIconLine.style.width = '90%';
	// 		hamburgerIconLine.style.height = '10%';
	// 		hamburgerIconLine.style.margin =  '20% 0%';
	// 		hamburgerIconLine.style.backgroundColor = 'black';
	// 		configButton.appendChild(hamburgerIconLine);
	// 		lines.push(hamburgerIconLine);
	// 	}
	// 	lines[0].style.transition = 'transform 0.2s';
	// 	lines[2].style.transition = 'transform 0.2s';

	// 	configButton.style.width = '10px';
	// 	configButton.style.height = '10px';
	// 	configButton.style.position = 'absolute';
	// 	configButton.style.top = '5px';
	// 	configButton.style.right = '2px';
	// 	if(configButton){
	// 		configButton.onclick = (e) =>{
	// 			e.stopPropagation();
	// 			if(this._coordinator._configBox){
	// 				console.log(this._coordinator._configBox.style.display);
	// 				this._coordinator.showOrHideConfigDialogBox();
	// 			}
	// 			else{
	// 				this._coordinator.addConfigDialogBox();
	// 			}
	// 			if(lines[1].style.opacity !== '0'){
	// 				lines[0].style.transform = 'translate(0%, 3px) rotate(-45deg)';
	// 				lines[2].style.transform = 'translate(0%, -3px) rotate(45deg)';
	// 				lines[1].style.opacity = '0';
	// 				console.log(lines[2]);
	// 			}else{
	// 				lines[0].style.transform = 'translate(0%, 0px) rotate(0deg)';
	// 				lines[1].style.opacity = '1';
	// 				lines[2].style.transform = 'translate(0%, 0px) rotate(0deg)';
	// 			}

	// 		};
	// 	}
	// 	this._box.appendChild(configButton);
	// }


	public getHeight() {
		return this._box.offsetHeight * this._zoom;
	}

	public updateLayout(top: number) {
		let pixelPosAtLine = this._controller.getLinePixelPos(this.lineNumber);

		let boxTop = top;
		if (this._controller.boxAlignsToTopOfLine) {
			boxTop = boxTop - (pixelPosAtLine.height / 2);
		}
		//let left = this._controller.maxPixelCol+50;
		let left = this._controller.maxPixelCol + 130;
		let zoom_adjusted_left = left - ((1 - this._zoom) * (this._box.offsetWidth / 2));
		let zoom_adjusted_top = boxTop - ((1 - this._zoom) * (this._box.offsetHeight / 2));
		this._box.style.top = zoom_adjusted_top.toString() + 'px';
		this._box.style.left = zoom_adjusted_left.toString() + 'px';
		this._box.style.transform = 'scale(' + this._zoom.toString() + ')';
		this._box.style.opacity = this._opacity.toString();

		let maxWidth = this._editor.getScrollWidth()-left-10;
		this._box.style.maxWidth = maxWidth.toString() + 'px';

		// update the line
		let midPointTop = pixelPosAtLine.top + (pixelPosAtLine.height / 2);

		//this._line.move(this._controller.maxPixelCol-50, midPointTop, left, top);
		this._line.move(this._controller.maxPixelCol + 30, midPointTop, left, top);

	}

	public updateZoomAndOpacity(dist: number, opacityMult: number) {
		let distAbs = Math.abs(dist);
		let zoom_upper = 1;
		let zoom_lower = 1 / (distAbs * 0.5 + 1);
		this._zoom = zoom_lower + (zoom_upper - zoom_lower) * this._controller.zoomLevel;

		this._opacity = 1;
		if (distAbs !== 0) {
			let opacity_upper = 1;
			let opacity_lower = 1 / distAbs;
			this._opacity = opacity_lower + (opacity_upper - opacity_lower) * this._controller.opacityLevel;
		}
		this._opacity = this._opacity * opacityMult;
		this._line.setOpacity(this._opacity);
	}

	public fade() {
		let oldOpacity = this._box.style.opacity === '' ? '1' : this._box.style.opacity;
		if (oldOpacity) {
			let newOpacity = parseFloat(oldOpacity) * 0.9;
			this._box.style.opacity = newOpacity.toString();
			this._line.setOpacity(newOpacity);
			this._opacity = newOpacity;
		}
	}

}

enum RowColMode {
	ByRow = 'By Row',
	ByCol = 'By Col'
}

enum ViewMode {
	Full = 'Full',
	CursorAndReturn = 'Cursor and Return',
	Compact = 'Compact',
	Stealth = 'Stealth',
	Focused = 'Focused',
	Custom = 'Custom'
}

enum ChangeVarsWhere {
	Here = 'here',
	All = 'all',
}

enum ChangeVarsOp {
	Add = 'add',
	Del = 'del',
	Keep = 'keep'
}

class LoopFocusController {

	private _loopIDArr: number[];
	private _iterArr: number[];
	private _decoration1?: string;
	private _decoration2?: string;
	private _decoration3?: string;
	constructor(
		private readonly _controller: RTVController,
		public readonly controllingBox: RTVDisplayBox,
		public readonly iter: string,
	) {
		this._iterArr = strNumsToArray(iter);
		this._loopIDArr = strNumsToArray(controllingBox.getLoopID());
		this.resetDecorations(true);
	}

	public resetDecorations(addEndToken = false) {
		this.destroyDecorations();
		if (this.hasSeed()) {
			let seedLineno = this.controllingBox.lineNumber;
			let model = this._controller.getModelForce();
			let lines = model.getLinesContent();
			let currIndent = indent(lines[seedLineno - 1]);
			let start = seedLineno;
			function isStillInLoop(s: string) {
				return isEmpty(s) || indent(s) >= currIndent;
			}
			while (start >= 1 && isStillInLoop(lines[start - 1])) {
				start = start - 1;
			}
			let end = seedLineno;
			while (end < lines.length + 1 && isStillInLoop(lines[end - 1])) {
				end = end + 1;
			}

			let range1 = new Range(1, 1, start, model.getLineMaxColumn(start));
			let maxline = lines.length;
			let range2 = new Range(end, 1, maxline, model.getLineMaxColumn(maxline));
			let seedLineContent = lines[seedLineno - 1];
			let range3 = new Range(seedLineno, indent(seedLineContent) + 1, seedLineno, seedLineContent.length + 1);
			this._decoration1 = this._controller.addDecoration(range1, { inlineClassName: 'rtv-code-fade' });
			this._decoration2 = this._controller.addDecoration(range2, { inlineClassName: 'rtv-code-fade' });
			this._decoration3 = this._controller.addDecoration(range3, { className: 'squiggly-info' });

			let endToken = '## END LOOP';
			if (addEndToken && !lines[end - 2].endsWith(endToken)) {
				let endCol = model.getLineMaxColumn(end - 1);
				let range4 = new Range(end - 1, endCol, end - 1, endCol);
				this._controller.executeEdits([{ range: range4, text: '\n' + seedLineContent.substr(0, currIndent) + endToken }]);
			}
		}
	}

	public destroyDecorations() {
		if (this._decoration1) {
			this._controller.removeDecoration(this._decoration1);
		}
		if (this._decoration2) {
			this._controller.removeDecoration(this._decoration2);
		}
		if (this._decoration3) {
			this._controller.removeDecoration(this._decoration3);
		}
	}

	public hasSeed(): boolean {
		return isSeedLine(this.controllingBox.getLineContent());
	}

	public matchesIter(otherIter: string): boolean {
		let otherIterArr = strNumsToArray(otherIter);
		return arrayStartsWith(otherIterArr, this._iterArr);
	}

	public matchesID(otherLoopID: string): boolean {
		let otherLoopsLinenoArr = strNumsToArray(otherLoopID);
		return arrayStartsWith(otherLoopsLinenoArr, this._loopIDArr);
	}

	public matches(otherLoopID: string, otherIter: string): boolean {
		this._loopIDArr = strNumsToArray(this.controllingBox.getLoopID());
		return this.matchesID(otherLoopID) && this.matchesIter(otherIter);
	}

}


type VisibilityPolicy = (b: RTVDisplayBox, cursorLineNumber: number) => boolean;

function visibilityAll(b: RTVDisplayBox, cursorLineNumber: number) {
	return true;
}

function visibilityNone(b: RTVDisplayBox, cursorLineNumber: number) {
	return false;
}

function visibilityCursor(b: RTVDisplayBox, cursorLineNumber: number) {
	return b.lineNumber === cursorLineNumber;
}

function visibilityCursorAndReturn(b: RTVDisplayBox, cursorLineNumber: number) {
	return b.lineNumber === cursorLineNumber || b.isReturnLine();
}

// enum LangId {
// 	NotSupported = 0,
// 	Python = 1,
// 	Haskell = 2
// }

export class RTVController implements IRTVController {
	public envs: { [k: string]: any[]; } = {};
	public writes: { [k: string]: string[]; } = {};
	private _boxes: RTVDisplayBox[] = [];
	private _maxPixelCol = 0;
	private _prevModel: string[] = [];
	public _changedLinesWhenOutOfDate: Set<number> | null = null;
	public _configBox: HTMLDivElement | null = null;
	public tableCellsByLoop: MapLoopsToCells = {};
	public logger: RTVLogger;
	private _config: ConfigurationServiceCache;
	private _makeNewBoxesVisible: boolean = true;
	private _loopFocusController: LoopFocusController | null = null;
	private _errorDecorationID: string | null = null;
	private _errorDisplayTimer: ReturnType<typeof setTimeout> | null = null;
	private _visibilityPolicy: VisibilityPolicy = visibilityAll;
	private _peekCounter: number = 0;
	private _peekTimer: ReturnType<typeof setTimeout> | null = null;
	private _globalDeltaVarSet: DeltaVarSet = new DeltaVarSet();
	private _pythonProcess?: Process = undefined;
	private _runProgramDelay: DelayedRunAtMostOne = new DelayedRunAtMostOne();
	private _outputBox: RTVOutputDisplayBox| null = null;
<<<<<<< HEAD
=======
	private _runButton: RTVRunButton | null = null;
>>>>>>> 4337f08e

	public static readonly ID = 'editor.contrib.rtv';

	constructor(
		private readonly _editor: ICodeEditor,
		@IOpenerService private readonly _openerService: IOpenerService,
		@IModeService private readonly _modeService: IModeService,
		@IConfigurationService configurationService: IConfigurationService,
		@IContextMenuService public readonly contextMenuService: IContextMenuService,
		@IThemeService readonly _themeService: IThemeService,
		//@IModelService private readonly _modelService: IModelService,
	) {
		this._editor.onDidChangeCursorPosition((e) => { this.onDidChangeCursorPosition(e); });
		this._editor.onDidScrollChange((e) => { this.onDidScrollChange(e); });
		this._editor.onDidLayoutChange((e) => { this.onDidLayoutChange(e); });
		this._editor.onDidChangeModel((e) => { this.onDidChangeModel(e); });
		this._editor.onDidChangeModelContent((e) => { this.onDidChangeModelContent(e); });
		this._editor.onDidChangeModelLanguage((e) => { this.runProgram(); });
		this._editor.onMouseWheel((e) => { this.onMouseWheel(e); });
		this._editor.onKeyUp((e) => { this.onKeyUp(e); });
		this._editor.onKeyDown((e) => { this.onKeyDown(e); });
		//this._modelService.onModelModeChanged((e) => { console.log('BBBB');  });

		this.logger = utils.getLogger(this._editor);


		this.updateMaxPixelCol();

		this._config = new ConfigurationServiceCache(configurationService);
		this._config.onDidUserChangeConfiguration = (e) => {
			this.onUserChangeConfiguration(e);
		};
		this.changeViewMode(this.viewMode);

		//this._modVarsInputField.getDomNode().style.width = '300px';
	}

	public static get(editor: ICodeEditor): RTVController {
		return editor.getContribution<RTVController>(RTVController.ID);
	}

	public getId(): string {
		return RTVController.ID;
	}

	public dispose(): void {
		this.logger.dispose();
	}

	public restoreViewState(state: any): void {
	}

	// Configurable properties
	get boxAlignsToTopOfLine(): boolean {
		return this._config.getValue(boxAlignsToTopOfLineKey);
	}
	set boxAlignsToTopOfLine(v: boolean) {
		this._config.updateValue(boxAlignsToTopOfLineKey, v);
	}

	get boxBorder(): boolean {
		return this._config.getValue(boxBorderKey);
	}
	set boxBorder(v: boolean) {
		this._config.updateValue(boxBorderKey, v);
	}

	get byRowOrCol(): RowColMode {
		return this._config.getValue(byRowOrColKey);
	}
	set byRowOrCol(v: RowColMode) {
		this._config.updateValue(byRowOrColKey, v);
	}

	get cellPadding(): number {
		return this._config.getValue(cellPaddingKey);
	}
	set cellPadding(v: number) {
		this._config.updateValue(cellPaddingKey, v);
	}

	get colBorder(): boolean {
		return this._config.getValue(colBorderKey);
	}
	set colBorder(v: boolean) {
		this._config.updateValue(colBorderKey, v);
	}

	get displayOnlyModifiedVars(): boolean {
		return this._config.getValue(displayOnlyModifiedVarsKey);
	}
	set displayOnlyModifiedVars(v: boolean) {
		this._config.updateValue(displayOnlyModifiedVarsKey, v);
	}

	get opacityLevel(): number {
		return this._config.getValue(opacityKey);
	}
	set opacityLevel(v: number) {
		this._config.updateValue(opacityKey, v);
	}

	get showBoxAtLoopStmt(): boolean {
		return this._config.getValue(showBoxAtLoopStmtKey);
	}
	set showBoxAtLoopStmt(v: boolean) {
		this._config.updateValue(showBoxAtLoopStmtKey, v);
	}

	get spaceBetweenBoxes(): number {
		return this._config.getValue(spaceBetweenBoxesKey);
	}
	set spaceBetweenBoxes(v: number) {
		this._config.updateValue(spaceBetweenBoxesKey, v);
	}

	get zoomLevel(): number {
		return this._config.getValue(zoomKey);
	}
	set zoomLevel(v: number) {
		this._config.updateValue(zoomKey, v);
	}

	get viewMode(): ViewMode {
		return this._config.getValue(viewModeKey);
	}
	set viewMode(v: ViewMode) {
		this._config.updateValue(viewModeKey, v);
	}

	get mouseShortcuts(): boolean {
		return this._config.getValue(mouseShortcutsKey);
	}
	set mouseShortcuts(v: boolean) {
		this._config.updateValue(mouseShortcutsKey, v);
	}

	get supportSynthesis(): boolean {
		return this._config.getValue(supportSynthesisKey);
	}
	set supportSynthesis(v: boolean) {
		this._config.updateValue(supportSynthesisKey, v);
	}

	// End of configurable properties

	get maxPixelCol() {
		return this._maxPixelCol;
	}

	get loopFocusController(): LoopFocusController | null {
		return this._loopFocusController;
	}

	set loopFocusController(lc: LoopFocusController | null) {
		this._loopFocusController?.destroyDecorations();
		this._loopFocusController = lc;
		this.updateContentAndLayout();
	}

	public changeToCompactView() {
		this.boxAlignsToTopOfLine = true;
		this.boxBorder = false;
		this.byRowOrCol = RowColMode.ByRow;
		this.cellPadding = 6;
		this.colBorder = true;
		this.displayOnlyModifiedVars = true;
		this.showBoxAtLoopStmt = true;
		this.spaceBetweenBoxes = -4;
		this.zoomLevel = 1;
		this.opacityLevel = 1;
		this.restoreAllBoxesToDefault();
	}

	public changeToFullView(zoom?: 0 | 1) {
		this.boxAlignsToTopOfLine = false;
		this.boxBorder = true;
		this.byRowOrCol = RowColMode.ByCol;
		this.cellPadding = 6;
		this.colBorder = false;
		this.displayOnlyModifiedVars = false;
		this.showBoxAtLoopStmt = false;
		this.spaceBetweenBoxes = 20;
		if (zoom === 1) {
			this.zoomLevel = 1;
			this.opacityLevel = 1;
		} else {
			this.zoomLevel = 0;
			this.opacityLevel = 0;
		}
		this.restoreAllBoxesToDefault();
	}

	private onUserChangeConfiguration(e: IConfigurationChangeEvent) {
		if (e.affectedKeys.indexOf(viewModeKey) !== -1) {
			this.changeViewMode(this.viewMode);
		} else if (e.affectedKeys.some((s) => strings.startsWith(s, 'rtv'))) {
			this.viewMode = ViewMode.Custom;
		}
	}

	public getModelForce(): ITextModel {
		let model = this._editor.getModel();
		if (model === null) {
			throw Error('Expecting a model');
		}
		return model;
	}

	private getLineCount(): number {
		let model = this._editor.getModel();
		if (model === null) {
			return 0;
		}
		return model.getLineCount();
	}

	public getLineContent(lineNumber: number): string {
		let model = this._editor.getModel();
		if (model === null) {
			return '';
		}
		return model.getLineContent(lineNumber);
	}

	// private getLangId(): LangId {
	// 	let model = this._editor.getModel();
	// 	if (model === null) {
	// 		return LangId.NotSupported;
	// 	}
	// 	let uri = model.uri;
	// 	if (uri.scheme !== 'file') {
	// 		return LangId.NotSupported;
	// 	}
	// 	if (strings.endsWith(uri.path, '.py')) {
	// 		return LangId.Python;
	// 	}
	// 	if (strings.endsWith(uri.path, '.hs')) {
	// 		return LangId.Haskell
	// 	}
	// 	return LangId.NotSupported;
	// }

	private updateMaxPixelCol() {
		let model = this._editor.getModel();
		if (model === null) {
			return;
		}
		let max = 0;
		let lineCount = model.getLineCount();
		for (let line = 1; line <= lineCount; line++) {
			let s = model.getLineContent(line);
			if (s.length > 0 && s[0] === '#') {
				continue;
			}
			let col = model.getLineMaxColumn(line);
			let pixelPos = this._editor.getScrolledVisiblePosition(new Position(line, col));
			if (pixelPos !== null && pixelPos.left > max) {
				max = pixelPos.left;
			}
		}
		this._maxPixelCol = max;
	}

	public showOrHideConfigDialogBox() {
		if (!this._configBox) {
			return;
		}
		this._configBox.style.display = this._configBox.style.display === 'block' ? 'none' : 'block';
	}

	public addConfigDialogBox() {
		let editor_div = this._editor.getDomNode();
		if (!editor_div) {
			return;
		}
		let div = document.createElement('div');
		div.textContent = '';
		div.style.position = 'absolute';
		div.style.top = '200px';
		div.style.left = '800px';
		div.style.width = '100px';
		div.style.textAlign = 'left';
		div.style.transitionProperty = 'all';
		div.style.transitionDuration = '0.3s';
		div.style.transitionDelay = '0s';
		div.style.transitionTimingFunction = 'ease-in';
		div.style.boxShadow = '0px 2px 8px black';
		div.className = 'monaco-hover';
		div.style.display = 'block';

		/*Creates the row selector
		let row = document.createElement('div');
		let currColor = '#9effb1';
		row.textContent = 'Row';
		row.style.backgroundColor = this._row ? currColor : 'transparent';
		row.onclick = (e) => {
			e.stopImmediatePropagation();
			//Change row
			this._row = true;
			row.style.backgroundColor = this._row ? currColor : 'transparent';
			column.style.backgroundColor = this._row ? 'transparent' : currColor;
		};
		row.style.cssFloat = 'left';
		row.style.width = '35%';
		row.style.margin = '8px';
		row.style.padding = '5px';
		div.appendChild(row);

		//Creates the column selector
		let column = document.createElement('div');
		column.textContent = 'Column';
		column.style.backgroundColor = this._row ? 'transparent' : currColor;
		column.onclick = (e) => {
			e.stopImmediatePropagation();
			//Change col
			this._row = false;
			column.style.backgroundColor = this._row ? 'transparent' : currColor;
			row.style.backgroundColor = this._row ? currColor : 'transparent';
		};
		column.style.width = '35%';
		column.style.margin = '8px';
		column.style.cssFloat = 'right';
		column.style.padding = '5px';
		div.appendChild(column);*/

		let row = document.createElement('input');
		row.type = 'radio';
		row.name = 'row-or-col';
		row.value = 'row';
		row.textContent = 'Row';

		let rowText = document.createElement('label');
		rowText.innerText = 'Row';

		div.appendChild(row);
		div.appendChild(rowText);
		div.appendChild(document.createElement('br'));

		let col = document.createElement('input');
		col.type = 'radio';
		col.name = 'row-or-col';
		col.value = 'col';

		let colText = document.createElement('label');
		colText.innerText = 'Col';
		div.appendChild(col);
		div.appendChild(colText);
		div.appendChild(document.createElement('br'));

		editor_div.appendChild(div);
		this._configBox = div;
	}

	/* private updateLinesWhenOutOfDate(exitCode: number | null, e?: IModelContentChangedEvent) {
		if (e === undefined) {
			return;
		}
		if (exitCode === 0) {
			this._changedLinesWhenOutOfDate = null;
			return;
		}
		if (this._changedLinesWhenOutOfDate === null) {
			this._changedLinesWhenOutOfDate = new Set();
		}
		let s = this._changedLinesWhenOutOfDate;
		// [lisa 8/3/2020] added the following lines
<<<<<<< HEAD
		if (e.changes === undefined) {
			return;
		}
=======
		// if (e.changes === undefined) {
		// 	return;
		// }
>>>>>>> 4337f08e
		e.changes.forEach((change) => {
			for (let i = change.range.startLineNumber; i <= change.range.endLineNumber; i++) {
				s.add(i);
			}
		});
	} */

	private getBox(lineNumber: number) {
		let i = lineNumber - 1;
		if (i >= this._boxes.length) {
			for (let j = this._boxes.length; j <= i; j++) {
				this._boxes[j] = new RTVDisplayBox(this, this._editor, this._modeService, this._openerService, j + 1, this._globalDeltaVarSet);
			}
		}
		return this._boxes[i];
	}

<<<<<<< HEAD
	private getOutputBox() {
		if (this._outputBox === null) {
			this._outputBox = new RTVOutputDisplayBox(this._editor, 0, 0, 200);
=======
	public getOutputBox() {
		if (this._outputBox === null) {
			this._outputBox = new RTVOutputDisplayBox(this._editor, 0);
>>>>>>> 4337f08e
		}
		return this._outputBox;
	}

<<<<<<< HEAD
=======
	private getRunButton() {
		if (this._runButton === null) {
			this._runButton = new RTVRunButton(this._editor, this);
		}
		return this._runButton;
	}

>>>>>>> 4337f08e
	public getBoxAtCurrLine() {
		let cursorPos = this._editor.getPosition();
		if (cursorPos === null) {
			throw new Error('No position to get box at');
		}

		return this.getBox(cursorPos.lineNumber);
	}

	private padBoxArray() {
		let lineCount = this.getLineCount();
		if (lineCount > this._boxes.length) {
			for (let j = this._boxes.length; j < lineCount; j++) {
				this._boxes[j] = new RTVDisplayBox(this, this._editor, this._modeService, this._openerService, j + 1, this._globalDeltaVarSet);
			}
		}
	}


	private onDidChangeCursorPosition(e: ICursorPositionChangedEvent) {
		this.updateLayout();
	}

	private onDidScrollChange(e: IScrollEvent) {
		if (e.scrollHeightChanged || e.scrollWidthChanged) {
			// this means the content also changed, so we will let the onChangeModelContent event handle it
			return;
		}
		// if (this.getOutputBox().mouseOnDiv()) {
		// 	// this means the cursor is within the output box; let onScroll handle it
		// 	// console.log('scroll in outputbox');
		// 	return;
		// }
		// console.log(e);
		this.updateMaxPixelCol();
		this.updateLayout();
		// console.log('scrolling');
	}

	private onDidLayoutChange(e: EditorLayoutInfo) {
		this.updateMaxPixelCol();
		this.updateLayout();
		// console.log('changing layout');
	}

	private onDidChangeModel(e: IModelChangedEvent) {
		if (this._editor.getModel() !== null) {
			this._boxes = [];
			this._outputBox?.destroy();
			this._outputBox = null;
<<<<<<< HEAD
=======
			this._runButton?.destroy();
			this._runButton = null;
>>>>>>> 4337f08e
			this.envs = {};
			this.writes = {};
			this.runProgram();
		}
	}

	private onDidChangeModelContent(e: IModelContentChangedEvent) {
		this.runProgram(e);
		let cursorPos = this._editor.getPosition();
		if (cursorPos === null) {
			return;
		}
		let lineno = cursorPos.lineNumber;
		if (e.changes.length > 0) {
			let range = e.changes[0].range;
			let lineCount = this.getLineCount();
			for (let i = range.startLineNumber; i <= range.endLineNumber; i++) {
				if (i <= lineCount && i === lineno) {
					if (isSeedLine(this.getLineContent(i))) {
						this.focusOnLoopWithSeed();
					}
					if (this.supportSynthesis) {
						let listOfElems = this.getLineContent(i).split('=');
						if (listOfElems.length === 2 && listOfElems[1].trim().endsWith('??')) {
							this.editingVar();
							return;
						}
					}
				}
			}
		}
		if (this.loopFocusController !== null) {
			this.loopFocusController.resetDecorations();
		}
	}

	private updateCellSizesForNewContent() {
		if (this.byRowOrCol !== RowColMode.ByRow) {
			return;
		}

		// Compute set of loop iterations
		let loops: string[] = [];
		for (let loop in this.tableCellsByLoop) {
			loops.push(loop);
		}
		// sort by deeper iterations first
		loops = loops.sort((a, b) => b.split(',').length - a.split(',').length);

		let widths: { [k: string]: number; } = {};
		loops.forEach((loop: string) => {
			widths[loop] = Math.max(...this.tableCellsByLoop[loop].map(e => e.offsetWidth));
			//console.log('Max for ' + loop + ' :' + widths[loop]);
		});

		let spaceBetweenCells = 2 * this.cellPadding;
		if (this.colBorder) {
			spaceBetweenCells = spaceBetweenCells + 1;
		}
		for (let i = 1; i < loops.length; i++) {
			let width = 0;
			let parent_loop = loops[i];
			for (let j = 0; j < i; j++) {
				let child_loop = loops[j];
				if (child_loop.split(',').length === 1 + parent_loop.split(',').length &&
					strings.startsWith(child_loop, parent_loop)) {
					width = width + widths[child_loop];
					//width = width + widths[child_loop] + spaceBetweenCells;
				}
			}
			if (width !== 0) {
				//width = width - spaceBetweenCells;
				widths[parent_loop] = width;
			}
		}

		loops.forEach((loop: string) => {
			// console.log('Computed width for ' + loop + ': ' + widths[loop]);
			this.tableCellsByLoop[loop].forEach(e => { e.width = (widths[loop] - spaceBetweenCells) + 'px'; });
		});

	}
	public updateContentAndLayout() {
		this.tableCellsByLoop = {};
		this.updateContent();
		// The 0 timeout seems odd, but it's really a thing in browsers.
		// We need to let layout threads catch up after we updated content to
		// get the correct sizes for boxes.
		setTimeout(() => {
			for (let x in this.tableCellsByLoop) {
				this.tableCellsByLoop[x].forEach(y => {
					//console.log('Delayed: ' + x + ' ' + y.offsetWidth + ' ' + y.clientWidth);
				});
			}
			this.updateCellSizesForNewContent();
			this.updateLayout();
		}, 0);
	}

	private updateContent() {
		this.padBoxArray();
		if (this.loopFocusController !== null) {
			// if we are focused on a loop, compute envs at the controlling box first
			// so that it's loop iterations are set properly, so that getLoopID works
			this.loopFocusController.controllingBox.computeEnvs();
		}
		this._boxes.forEach((b) => {
			b.updateContent();
		});
	}

	private updateLayoutHelper(toProcess: (b: RTVDisplayBox) => boolean, opacityMult: number) {
		this.padBoxArray();

		let cursorPos = this._editor.getPosition();
		if (cursorPos === null) {
			return;
		}

		// Compute focused line, which is the closest line to the cursor with a visible box
		let minDist = Infinity;
		let focusedLine = 0;
		for (let line = 1; line <= this.getLineCount(); line++) {
			if (toProcess(this.getBox(line))) {
				let dist = Math.abs(cursorPos.lineNumber - line);
				if (dist < minDist) {
					minDist = dist;
					focusedLine = line;
				}
			}
		}
		// this can happen if no boxes are to be processed
		if (minDist === Infinity) {
			return;
		}

		// compute distances from focused line, ignoring hidden lines.
		// Start from focused line and go outward.
		let distancesFromFocus: number[] = new Array(this._boxes.length);
		let dist = 0;
		for (let line = focusedLine; line >= 1; line--) {
			if (toProcess(this.getBox(line))) {
				distancesFromFocus[line - 1] = dist;
				dist = dist - 1;
			}
		}
		dist = 1;
		for (let line = focusedLine + 1; line <= this.getLineCount(); line++) {
			if (toProcess(this.getBox(line))) {
				distancesFromFocus[line - 1] = dist;
				dist = dist + 1;
			}
		}

		for (let line = 1; line <= this.getLineCount(); line++) {
			let box = this.getBox(line);
			if (toProcess(this.getBox(line))) {
				box.updateZoomAndOpacity(distancesFromFocus[line - 1], opacityMult);
			}
		}
		// let cursorPixelPos = this._editor.getScrolledVisiblePosition(cursorPos);
		// let nextLinePixelPos = this._editor.getScrolledVisiblePosition(new Position(cursorPos.lineNumber+1,cursorPos.column));
		// if (cursorPixelPos === null || nextLinePixelPos === null) {
		// 	return;
		// }

		let focusedLinePixelPos = this._editor.getScrolledVisiblePosition(new Position(focusedLine, 1));
		let nextLinePixelPos = this._editor.getScrolledVisiblePosition(new Position(focusedLine + 1, 1));
		if (focusedLinePixelPos === null || nextLinePixelPos === null) {
			return;
		}

		let spaceBetweenBoxes = this.spaceBetweenBoxes;
		// let top_start = focusedLinePixelPos.top + (focusedLinePixelPos.height / 2);
		//let top_start = (focusedLinePixelPos.top + nextLinePixelPos.top) / 2;
		//let top_start = focusedLinePixelPos.top;
		let top_start = this.getLinePixelMid(focusedLine);
		let top = top_start;
		for (let line = focusedLine - 1; line >= 1; line--) {
			let box = this.getBox(line);
			if (toProcess(box)) {
				top = top - spaceBetweenBoxes - box.getHeight();
				let lineMidPoint = this.getLinePixelMid(line);
				if (lineMidPoint < top) {
					top = lineMidPoint;
				}
				box.updateLayout(top);
			}
		}
		top = top_start;
		for (let line = focusedLine; line <= this.getLineCount(); line++) {
			let box = this.getBox(line);
			if (toProcess(box)) {
				let lineMidPoint = this.getLinePixelMid(line);
				if (lineMidPoint > top) {
					top = lineMidPoint;
				}
				box.updateLayout(top);
				top = top + box.getHeight() + spaceBetweenBoxes;
			}
		}

	}

	private updateLayout() {
		let cursorPos = this._editor.getPosition();
		if (cursorPos === null) {
			return;
		}
		let curr = cursorPos.lineNumber;
		this.updateLayoutHelper(b => b.hasContent(), 0);
		this.updateLayoutHelper(b => b.hasContent() && this._visibilityPolicy(b, curr), 1);
	}

<<<<<<< HEAD
	// private setOutputContent(s: string) {
	// 	this._outputBox.setContent(s);
	// }

	// private getOutputContent(): string {
	// 	return this._outputBox.getContent();
	// }
=======
>>>>>>> 4337f08e

	public getLinePixelPos(line: number): { top: number; left: number; height: number; } {
		// let result = this._editor.getScrolledVisiblePosition(new Position(line, 1));
		// if (result === null) {
		// 	throw new Error();
		// }
		// return result;
		return this.getLineColPixelPos(new Position(line, 1));
	}

	public getLineColPixelPos(position: IPosition): { top: number; left: number; height: number; } {
		let result = this._editor.getScrolledVisiblePosition(position);
		if (result === null) {
			throw new Error();
		}
		return result;
	}

	public getLinePixelMid(line: number): number {
		let pixelPos = this.getLinePixelPos(line);
		return pixelPos.top + (pixelPos.height / 2);
	}

	private updatePrevModel() {
		let model = this._editor.getModel();
		if (model !== null) {
			this._prevModel = model.getLinesContent().map((x) => x);
		}
	}

	public lastNonWhitespaceCol(lineNumber: number, lines?: string[]): number {
		let line = (lines === undefined) ? this.getLineContent(lineNumber) : lines[lineNumber - 1];
		const result = strings.lastNonWhitespaceIndex(line);
		if (result === -1) {
			return 0;
		}
		return result + 2;
	}

	public firstNonWhitespaceCol(lineNumber: number, lines?: string[]): number {
		let line = (lines === undefined) ? this.getLineContent(lineNumber) : lines[lineNumber - 1];
		const result = strings.firstNonWhitespaceIndex(line);
		if (result === -1) {
			return 0;
		}
		return result + 1;
	}

	private addRemoveBoxes(e?: IModelContentChangedEvent) {
		if (e === undefined) {
			this.updatePrevModel();
			return;
		}
		let orig = this._boxes;
		let changes = e.changes.sort((a, b) => Range.compareRangesUsingStarts(a.range, b.range));
		let changeIdx = 0;
		let origIdx = 0;
		let i = 0;
		this._boxes = [];
		let lineCount = this.getLineCount();
		while (i < lineCount) {
			if (changeIdx >= changes.length) {
				this._boxes[i++] = orig[origIdx++];
				this._boxes[i - 1].lineNumber = i;
			} else {
				let line = i + 1;
				let change = changes[changeIdx];
				let numAddedLines = change.text.split('\n').length - 1;
				let changeStartLine = change.range.startLineNumber;
				let changeEndLine = change.range.endLineNumber;
				let numRemovedLines = changeEndLine - changeStartLine;
				let deltaNumLines = numAddedLines - numRemovedLines;
				let changeStartCol = change.range.startColumn;
				if ((deltaNumLines <= 0 && changeStartLine === line) ||
					(deltaNumLines > 0 && ((changeStartLine === line && changeStartCol < this.lastNonWhitespaceCol(line, this._prevModel)) ||
						(changeStartLine === line - 1 && changeStartCol >= this.lastNonWhitespaceCol(line - 1, this._prevModel))))) {
					changeIdx++;
					if (deltaNumLines === 0) {
						// nothing to do
					} else if (deltaNumLines > 0) {
						for (let j = 0; j < deltaNumLines; j++) {
							let new_box = new RTVDisplayBox(this, this._editor, this._modeService, this._openerService, i + 1, this._globalDeltaVarSet);
							if (!this._makeNewBoxesVisible) {
								new_box.varRemoveAll();
							}
							this._boxes[i++] = new_box;
						}
					} else {
						for (let j = origIdx; j < origIdx + (-deltaNumLines); j++) {
							orig[j].destroy();
						}
						// need to make the removed boxes disappear
						origIdx = origIdx + (-deltaNumLines);
					}
				}
				else {
					this._boxes[i++] = orig[origIdx++];
					this._boxes[i - 1].lineNumber = i;
				}
			}
		}
		this.updatePrevModel();
	}

	public addDecoration(range: IRange, options: IModelDecorationOptions) {
		let result = '';
		this._editor.changeDecorations((c) => {
			result = c.addDecoration(range, options);
		});
		return result;
	}

	public removeDecoration(id: string) {
		this._editor.changeDecorations((c) => {
			c.removeDecoration(id);
		});
	}

	private showErrorWithDelay(errorMsg: string) {
		if (this._errorDisplayTimer !== null) {
			clearTimeout(this._errorDisplayTimer);
		}
		this._errorDisplayTimer = setTimeout(() => {
			this._errorDisplayTimer = null;
			this.clearError();
			this.showError(errorMsg);
		}, 600);
	}

	private showError(errorMsg: string) {
		// There are two kinds of errors:
		//
		// I. Runtime errors, which end like this:
		//
		// File '<string>', line 4, in mean_average'
		// TypeError: list indices must be integers or slices, not float
		//
		// II. Parse errors, which end like this:
		//
		// File '<unknown>', line 4
		//    median = a[int(mid ]
		//                       ^
		// SyntaxError: invalid syntax

		let lineNumber = 0;
		let colStart = 0;
		let colEnd = 0;

		let errorLines = errorMsg.split(utils.EOL);
		errorLines.pop(); // last element is empty line

		// The error description is always the last line
		let description = errorLines.pop();
		if (description === undefined) {
			return;
		}

		// Let's look at the next-to-last line, and try to parse as
		// a runtime error, in which case there should be a line number
		let lineno = errorLines.pop();
		if (lineno === undefined) {
			return;
		}
		let linenoRE = 'line ([0-9]*)';
		let match = lineno.match(linenoRE);

		if (match !== null) {
			// found a line number here, so this is a runtime error)
			// match[0] is entire 'line N' match, match[1] is just the number N
			lineNumber = +match[1];
			colStart = this.firstNonWhitespaceCol(lineNumber);
			colEnd = this.lastNonWhitespaceCol(lineNumber);
		} else {
			// No line number here so this is a syntax error, so we in fact
			// didn't get the error line number, we got the line with the caret
			let caret = lineno;

			let caretIndex = caret.indexOf('^');
			if (caretIndex === -1) {
				// can't figure out the format, give up
				return;
			}

			// It's always indented 4 extra spaces
			caretIndex = caretIndex - 4;

			// Next line going backwards is the line of code above the caret
			errorLines.pop();

			// this should now be the line number
			lineno = errorLines.pop();
			if (lineno === undefined) {
				return;
			}

			match = lineno.match(linenoRE);
			if (match === null) {
				// can't figure out the format, give up
				return;
			} else {
				// found a line number here, so this is a runtime error)
				// match[0] is entire 'line N' match, match[1] is just the number N
				lineNumber = +match[1];
				colStart = this.firstNonWhitespaceCol(lineNumber) + caretIndex;
				if (colStart < 1) {
					colStart = 1;
				}
				colEnd = colStart + 1;
			}
		}
		let range = new Range(lineNumber, colStart, lineNumber, colEnd);
		let options = { className: 'squiggly-error', hoverMessage: new MarkdownString(description) };
		this._errorDecorationID = this.addDecoration(range, options);
	}

	private clearError() {
		if (this._errorDisplayTimer !== null) {
			clearTimeout(this._errorDisplayTimer);
			this._errorDisplayTimer = null;
		}
		if (this._errorDecorationID !== null) {
			this.removeDecoration(this._errorDecorationID);
			this._errorDecorationID = null;
		}
	}

	private insertSynthesizedFragment(fragment: string, lineno: number) {
		let model = this.getModelForce();
		let cursorPos = this._editor.getPosition();
		let startCol: number;
		let endCol: number;

		if (model.getLineContent(lineno).trim() === '' && cursorPos !== null && cursorPos.lineNumber === lineno) {
			startCol = cursorPos.column;
			endCol = cursorPos.column;
		} else {
			startCol = model.getLineFirstNonWhitespaceColumn(lineno);
			endCol = model.getLineMaxColumn(lineno);
		}
		let range = new Range(lineno, startCol, lineno, endCol);

		this._editor.pushUndoStop();
		let selection = new Selection(lineno, startCol, lineno, startCol + fragment.length);
		this._editor.executeEdits(this.getId(), [{ range: range, text: fragment }], [selection]);
	}

	private getVarAssignmentAtLine(lineNo: number): null | string {
		let line = this.getLineContent(lineNo).trim();
		if (!line) { return null; }
		let content = line.split('=');
		if (content.length !== 2) { return null; }
		return content[0].trim();
	}

	public synthesizeFragment(lineno: number, timesToInclude: Set<number>) {
		let varName = this.getVarAssignmentAtLine(lineno);

		// Build and write the synth_example.json file content
		let envs: any[] = [];

		search_loop:
		for (let key in this.envs) {
			let env_list = this.envs[key];
			for (let env of env_list) {
				if (envs.length === timesToInclude.size) { break search_loop; }

				if (timesToInclude.has(env['time'])) {
					envs.push(env);
				}
			}
		}

		let problem = { 'varName': varName, 'env': envs };
		const c = utils.synthesizeSnippet(JSON.stringify(problem));
		this.logger.synthStart(problem, timesToInclude.size, lineno);
		this.insertSynthesizedFragment('# Synthesizing. Please wait...', lineno);

		c.onStdout((data) => this.logger.synthOut(String(data)));
		c.onStderr((data) => this.logger.synthErr(String(data)));

		c.onExit((exitCode, result) => {
			let error: boolean = exitCode !== 0;

			if (!error) {
				this.logger.synthEnd(exitCode, result);
				error = result === undefined || result === 'None';
				if (!error) {
					this.insertSynthesizedFragment(result!!, lineno);
				}
			} else {
				this.logger.synthEnd(exitCode);
			}

			if (error) {
				this.insertSynthesizedFragment('# Synthesis failed', lineno);
			}
		});
	}

	public runProgram(e?: IModelContentChangedEvent) {

		function runImmediately(e?: IModelContentChangedEvent): boolean {
			if (e === undefined) {
				return true;
			}
			// We run immediately when any of the changes span multi-lines.
			// In this case, we will be either removing or adding projection boxes,
			// and we want to process this change immediately.
			for (let i = 0; i < e.changes.length; i++) {
				let change = e.changes[i];
				if (change.range.endLineNumber - change.range.startLineNumber > 0) {
					return true;
				}
				if (change.text.split('\n').length > 1) {
					return true;
				}
			}
			// we get here only if all changes are a single line at a time, and do not introduce new lines
			return false;
		}

		this.padBoxArray();
		this.addRemoveBoxes(e);
		this.getOutputBox().hide();
		this.getRunButton().reset(); // reset the text to 'Run'
		this.getRunButton().show(); // always show the "run" button

		this.updateMaxPixelCol();
		let delay = 500;
		if (runImmediately(e)) {
			delay = 0;
		}

		this._runProgramDelay.run(delay, () => {
			let lines = this.getModelForce().getLinesContent();
			this.removeSeeds(lines);
			const program = lines.join('\n');

			// if (program.length === 0) {
			// 	return;
			// }

			if (this._pythonProcess !== undefined) {
				this._pythonProcess.kill();
			}

			this.logger.projectionBoxUpdateStart();
			let c = utils.runProgram(program);
			this._pythonProcess = c;

			let errorMsg: string = '';
			c.onStderr((msg) => {
				errorMsg += msg;
			});

			let outputMsg: string = '';
			c.onStdout((msg) => {
				outputMsg += msg;
			});

			c.onExit((exitCode, result) => {
<<<<<<< HEAD
				this.logger.projectionBoxUpdateEnd();
=======
>>>>>>> 4337f08e
				let outputBox = this.getOutputBox();

				// When exitCode === null, it means the process was killed,
				// so there is nothing else to do
				if (exitCode !== null) {
					// TODO This causes a type error and does not compile
					// this.updateLinesWhenOutOfDate(exitCode, e);
					this._pythonProcess = undefined;
					if (exitCode === 0) {
						this.clearError();
						this.updateData(result);
						this.updateContentAndLayout();
					}
					else {
						this.showErrorWithDelay(errorMsg);
						this.updateContentAndLayout();
					}

					setTimeout(() => {
<<<<<<< HEAD
						outputBox.clearContent();
						outputBox.setContent(`<b>Output:</b><br><pre>${outputMsg}</pre><b>Errors:</b><br>${errorMsg}`);
					}, 0);
=======
						let errors = errorMsg.split('\n');
						let err = `<div style='color:red;'>${errors[errors.length - 2]}</div>`;
						errors[errors.length-2] = err;
						let errorMsgStyled = errors.join('\n');

						outputBox.clearContent();
						outputBox.setContent(`<b>Output:</b><pre>${outputMsg}</pre><b>Errors:</b><pre>${errorMsgStyled}</pre>`);

					}, 50);
>>>>>>> 4337f08e


				}
			});
		});
	}

	private updateData(str?: string) {
		try {
			// TODO better error handling instead of !!
			let data = JSON.parse(str!!);
			this.envs = data[1];
			this.writes = data[0];
		}
		catch (e) {
			console.log(str);
			console.log(e);
		}
	}

	public getEnvAtNextTimeStep(env: any): any | null {
		let result: any | null = null;
		let nextEnvs = this.envs[env.next_lineno];
		if (nextEnvs !== undefined) {
			nextEnvs.forEach((nextEnv) => {
				if (nextEnv.time === env.time + 1) {
					if (result !== null) {
						throw new Error('Should not have more than one next time step');
					}
					result = nextEnv;
				}
			});
		}
		return result;
	}

	public varRemoveInThisBox(varname: string, box: RTVDisplayBox) {
		box.varRemove(varname);
		this.updateContentAndLayout();
	}

	public varRemoveInAllBoxes(varname: string) {
		let removed = new Set<string>();
		this._boxes.forEach((box) => {
			box.varRemove(varname, removed);
		});
		removed.forEach((v) => {
			this._globalDeltaVarSet.delete(v);
		});
		this.updateContentAndLayout();
	}

	public varKeepOnlyInThisBox(varname: string, box: RTVDisplayBox) {
		box.varKeepOnly(varname);
		this.updateContentAndLayout();
	}

	public varKeepOnlyInAllBoxes(varname: string) {
		let removed = new Set<string>();
		let added = new Set<string>();
		this._boxes.forEach((box) => {
			box.varKeepOnly(varname, added, removed);
		});
		removed.forEach((v) => {
			this._globalDeltaVarSet.delete(v);
		});
		added.forEach((v) => {
			this._globalDeltaVarSet.add(v);
		});
		this.updateContentAndLayout();
	}

	public varAddInThisBox(varname: string, box: RTVDisplayBox) {
		box.varAdd(varname);
		this.updateContentAndLayout();
	}

	public varAddInAllBoxes(regExp: string) {
		let added = new Set<string>();
		this._boxes.forEach((box) => {
			box.varAdd(regExp, added);
		});
		if (!this.displayOnlyModifiedVars && (regExp === '*' || regExp === '.*')) {
			this._globalDeltaVarSet.clear();
		} else {
			added.forEach((v) => {
				this._globalDeltaVarSet.add(v);
			});
		}
		this.updateContentAndLayout();
	}

	public varAddAllInThisBox(box: RTVDisplayBox) {
		box.varAddAll();
		this.updateContentAndLayout();
	}

	public varAddAllInAllBoxes() {
		this._boxes.forEach((box) => {
			box.varAddAll();
		});
		this.updateContentAndLayout();
	}

	public hideBox(box: RTVDisplayBox) {
		this._makeNewBoxesVisible = false;
		box.varRemoveAll();
		this.updateContentAndLayout();
	}

	public hideAllOtherBoxes(box: RTVDisplayBox) {
		this._makeNewBoxesVisible = false;
		this._boxes.forEach((b) => {
			if (b !== box) {
				b.varRemoveAll();
			}
		});
		this.updateContentAndLayout();
	}

	public restoreBoxToDefault(box: RTVDisplayBox) {
		box.varRestoreToDefault();
		this.updateContentAndLayout();
	}

	public restoreAllBoxesToDefault() {
		this._makeNewBoxesVisible = true;
		this._globalDeltaVarSet.clear();
		this._boxes.forEach((box) => {
			box.varRestoreToDefault();
		});
		this.updateContentAndLayout();
	}

	public showBoxAtCurrLine() {
		this.getBoxAtCurrLine().varMakeVisible();
		this.updateContentAndLayout();
	}

	public setVisibilityAll() {
		this._visibilityPolicy = visibilityAll;
	}

	public setVisibilityNone() {
		this._visibilityPolicy = visibilityNone;
	}

	public setVisibilityCursor() {
		this._visibilityPolicy = visibilityCursor;
	}

	public setVisibilityCursorAndReturn() {
		this._visibilityPolicy = visibilityCursorAndReturn;
	}

	public setVisibilityRange(startLineNumber: number, endLineNumber: number) {
		this._visibilityPolicy = (b: RTVDisplayBox, cursorLineNumber: number) => (b.lineNumber >= startLineNumber && b.lineNumber <= endLineNumber);
	}

	public flipThroughViewModes() {
		function computeNextViewMode(v: ViewMode) {
			let rs: ViewMode;

			switch (v) {
				case ViewMode.Full:
					rs = ViewMode.CursorAndReturn;
					break;
				case ViewMode.CursorAndReturn:
					rs = ViewMode.Compact;
					break;
				case ViewMode.Compact:
					rs = ViewMode.Stealth;
					break;
				case ViewMode.Stealth:
					rs = ViewMode.Full;
					break;
				default:
					rs = ViewMode.Full;
					break;
			}

			return rs;
		}

		this.changeViewMode(computeNextViewMode(this.viewMode));
	}

	public changeViewMode(m: ViewMode) {
		this.viewMode = m;
		let editor_div = this._editor.getDomNode();
		if (editor_div !== null) {
			this.getOutputBox().hide();
			this.getRunButton().reset();
			this.getRunButton().show();
		}
		switch (m) {
			case ViewMode.Full:
				this.setVisibilityAll();
				this.changeToFullView();
				break;
			case ViewMode.CursorAndReturn:
				this.setVisibilityCursorAndReturn();
				this.changeToFullView(1);
				break;
			case ViewMode.Compact:
				this.setVisibilityAll();
				this.changeToCompactView();
				break;
			case ViewMode.Stealth:
				this.setVisibilityNone();
				this.updateLayout();
				setTimeout(() => { this.changeToFullView(); }, 300);
				break;
			case ViewMode.Focused:
				this.setVisibilityAll();
				this.changeToFullView(1);
				break;
		}
	}

	public flipZoom() {
		if (this.zoomLevel === 0) {
			this.zoomLevel = 1;
			this.opacityLevel = 1;
		} else {
			this.zoomLevel = 0;
			this.opacityLevel = 0;
		}
		this.updateLayout();
	}


	public zoomIn() {
		if (this.byRowOrCol === RowColMode.ByCol) {
			let newZoom = this.zoomLevel + 0.1;
			if (newZoom > 1) {
				newZoom = 1;
			}
			this.zoomLevel = newZoom;
			let newOpacity = this.opacityLevel + 0.1;
			if (newOpacity > 1) {
				newOpacity = 1;
			}
			this.opacityLevel = newOpacity;
			this.updateLayout();
		}
	}

	public zoomOut() {
		if (this.byRowOrCol === RowColMode.ByCol) {
			let newZoom = this.zoomLevel - 0.1;
			if (newZoom < 0) {
				newZoom = 0;
			}
			this.zoomLevel = newZoom;
			let newOpacity = this.opacityLevel - 0.1;
			if (newOpacity < 0) {
				newOpacity = 0;
			}
			this.opacityLevel = newOpacity;
			this.updateLayout();
		}
	}

	public changeVars(op?: ChangeVarsOp, where?: ChangeVarsWhere) {
		let text: string;
		let selectionEnd: number;
		let selectionStart: number;

		if (op !== undefined && where !== undefined) {
			text = op;
			if (where === ChangeVarsWhere.All) {
				text = text + '@' + ChangeVarsWhere.All;
			}
			let varNameText = '<VarNameRegExp>';
			text = text + ' ' + varNameText;

			selectionEnd = text.length;
			selectionStart = selectionEnd - varNameText.length;
		} else {
			text = 'add|del|keep [@all] <RegExp>';
			selectionStart = 0;
			selectionEnd = text.length;
		}

		this.getUserInputAndDo(text, selectionStart, selectionEnd, (n: string) => {
			this.runChangeVarsCommand(n);
		});
	}

	private getUserInputAndDo(value: string, selectionStart: number, selectionEnd: number, onEnter: (n: string) => void) {
		let cursorPos = this._editor.getPosition();
		if (cursorPos === null) {
			return;
		}

		let pixelPos = this.getLineColPixelPos(cursorPos);
		//let range = new Range(cursorPos.lineNumber-1, cursorPos.column, cursorPos.lineNumber-1, cursorPos.column + 40);

		let editor_div = this._editor.getDomNode();
		if (editor_div === null) {
			throw new Error('Cannot find Monaco Editor');
		}

		// The following code is adapted from getDomNode in the RenameInputField class
		let domNode = document.createElement('div');

		domNode.className = 'monaco-editor rename-box';

		let input = document.createElement('input');
		input.className = 'rename-input';
		input.type = 'text';
		input.setAttribute('aria-label', localize('renameAriaLabel', 'Rename input. Type new name and press Enter to commit.'));
		domNode.appendChild(input);

		const fontInfo = this._editor.getOption(EditorOption.fontInfo);
		input.style.fontFamily = fontInfo.fontFamily;
		input.style.fontWeight = fontInfo.fontWeight;
		input.style.fontSize = `${fontInfo.fontSize}px`;
		input.value = value;
		input.selectionStart = selectionStart;
		input.selectionEnd = selectionEnd;
		input.size = value.length;

		let theme = this._themeService.getColorTheme();
		const widgetShadowColor = theme.getColor(widgetShadow);
		domNode.style.backgroundColor = String(theme.getColor(editorWidgetBackground) ?? '');
		domNode.style.boxShadow = widgetShadowColor ? ` 0 2px 8px ${widgetShadowColor}` : '';
		domNode.style.color = String(theme.getColor(inputForeground) ?? '');

		domNode.style.position = 'absolute';
		domNode.style.top = pixelPos.top + 'px';
		domNode.style.left = pixelPos.left + 'px';

		input.style.backgroundColor = String(theme.getColor(inputBackground) ?? '');
		const border = theme.getColor(inputBorder);
		input.style.borderWidth = border ? '1px' : '0px';
		input.style.borderStyle = border ? 'solid' : 'none';
		input.style.borderColor = border?.toString() ?? 'none';

		editor_div.appendChild(domNode);

		setTimeout(() => {
			input.focus();
		}, 100);

		input.onkeydown = (e) => {
			if (e.key === 'Enter') {
				onEnter(input.value);
				domNode.remove();
				setTimeout(() => {
					this._editor.focus();
				}, 100);
			} else if (e.key === 'Escape') {
				domNode.remove();
				this._editor.focus();
			}
		};

	}

	private runChangeVarsCommand(cmd: string) {
		let a = cmd.split(/[ ]+/);
		if (a.length === 2) {
			let op = a[0].trim();
			let varName = a[1].trim();
			switch (op) {
				case ChangeVarsOp.Add:
					this.varAddInThisBox(varName, this.getBoxAtCurrLine());
					break;
				case ChangeVarsOp.Add + '@' + ChangeVarsWhere.All:
					this.varAddInAllBoxes(varName);
					break;
				case ChangeVarsOp.Del:
					this.varRemoveInThisBox(varName, this.getBoxAtCurrLine());
					break;
				case ChangeVarsOp.Del + '@' + ChangeVarsWhere.All:
					this.varRemoveInAllBoxes(varName);
					break;
				case ChangeVarsOp.Keep:
					this.varKeepOnlyInThisBox(varName, this.getBoxAtCurrLine());
					break;
				case ChangeVarsOp.Keep + '@' + ChangeVarsWhere.All:
					this.varKeepOnlyInAllBoxes(varName);
					break;
			}
			//console.log(this._globalDeltaVarSet);
		}
	}

	public editingVar() {
		let d = this._editor.getPosition();
		let controller = RTVController.get(this._editor);
		let s = '';
		let line = -1;

		if (d) {
			line = d.lineNumber;
		}

		if (controller) {
			s = controller.getLineContent(line).trim();
		}

		if (line > -1) {
			this.getDictionaryMakeEdit(s, line, controller);
		}
	}

	private getDictionaryMakeEdit(s: string, line: number, controller: RTVController) {
		let listOfElems = s.split('=');

		if (listOfElems.length !== 2) {
			// TODO Can we inform the user of this?
			console.error('Invalid input format. Must be of the form <varname> = ??');
		}
		else {
			let l_operand = listOfElems[0].trim();
			let r_operand = listOfElems[1].trim();

			if (r_operand.endsWith('??')) {
				r_operand = r_operand.substr(0, r_operand.length - 2).trim();

				let model = this.getModelForce();
				let cursorPos = this._editor.getPosition();
				let startCol: number;
				let endCol: number;

				if (model.getLineContent(line).trim() === '' && cursorPos !== null && cursorPos.lineNumber === line) {
					startCol = cursorPos.column;
					endCol = cursorPos.column;
				} else {
					startCol = model.getLineFirstNonWhitespaceColumn(line);
					endCol = model.getLineMaxColumn(line);
				}

				let range = new Range(line, startCol, line, endCol);
				let txt = l_operand + ' = ' + (r_operand ? r_operand : '0');
				this._editor.executeEdits(this.getId(), [{ range: range, text: txt }]);

				setTimeout(() => {
					let cellContents = controller._boxes[line - 1].getCellContent()[l_operand];

					if (cellContents) {
						cellContents.forEach(function (cellContent) {
							cellContent.contentEditable = 'true';
						});
						cellContents[0].focus();

						// TODO Is there a faster/cleaner way to select the content?
						let selection = window.getSelection()!;
						let range = selection.getRangeAt(0)!;
						range.selectNodeContents(selection.focusNode!);
						selection.addRange(range);

						this.logger.projectionBoxFocus(s, r_operand !== '');
						this.logger.exampleFocus(0, cellContents[0]!.textContent!);
					}
				}, 300);
			}
		}

	}

	public focusOnSelection() {
		let selection = this._editor.getSelection();
		if (selection === null) {
			return;
		}

		this.setVisibilityRange(selection.startLineNumber, selection.endLineNumber);
		this.updateLayout();
	}

	private onMouseWheel(e: IMouseWheelEvent) {
		let outputBox = this.getOutputBox();
		if (!(outputBox.isHidden()) && outputBox.mouseOnDiv()) {
			e.stopImmediatePropagation();
			return;
		}
		if (this.loopFocusController !== null) {
			e.stopImmediatePropagation();
			this.scrollLoopFocusIter(e.deltaY);
		}
	}

	private onKeyUp(e: IKeyboardEvent) {
		if (e.keyCode === KeyCode.Escape) {
			if (this.loopFocusController !== null) {
				e.stopPropagation();
				this.loopFocusController = null;
				this.changeViewMode(ViewMode.Full);
			}
		}
		if (e.keyCode === KeyCode.KEY_P) {
			this._peekCounter = 0;
			if (this._peekTimer !== null) {
				clearTimeout(this._peekTimer);
			}
			if (this.viewMode === ViewMode.Stealth) {
				this.setVisibilityNone();
				this.updateLayout();
			}
		}
	}

	private onKeyDown(e: IKeyboardEvent) {
		if (e.keyCode === KeyCode.Escape) {
			if (this._editor.getSelection()?.isEmpty() === true) {
				this.changeViewMode(this.viewMode);
			} else {
				this.focusOnSelection();
			}
		}

		if (e.keyCode === KeyCode.KEY_P && e.altKey) {
			this._peekCounter = this._peekCounter + 1;
			if (this._peekCounter > 1) {
				if (this._peekTimer !== null) {
					clearTimeout(this._peekTimer);
				}
				this._peekTimer = setTimeout(() => {
					this._peekTimer = null;
					this._peekCounter = 0;
					if (this.viewMode === ViewMode.Stealth) {
						this.setVisibilityNone();
						this.updateLayout();
					}
				}, 500);
				if (this._peekCounter === 2) {
					if (this.viewMode === ViewMode.Stealth) {
						this.setVisibilityCursor();
						this.updateLayout();
					}
				}
			}
		}
	}

	// Support for localized live programming

	private removeSeeds(lines: string[]) {
		if (this.loopFocusController !== null) {
			for (let i = 0; i < lines.length; i++) {
				if (lines[i].match('#@') !== null) {
					lines[i] = lines[i].replace(/#@\s*/, '');
				}
			}
		}
	}

	public scrollLoopFocusIter(deltaY: number) {
		if (this.loopFocusController !== null) {
			let iter = this.loopFocusController.iter;
			let box = this.loopFocusController.controllingBox;
			let nextIter = box.getNextLoopIter(box.getLoopID(), iter, deltaY);
			this.loopFocusController = new LoopFocusController(this, box, nextIter);
		}
	}

	private findSeed(lines: string[], currLineNumber: number) {
		let minIndent = Infinity;
		let i = currLineNumber;
		while (i >= 1) {
			let currLine = lines[i - 1];
			if (isSeedLine(currLine)) {
				if (indent(currLine) <= minIndent) {
					return i;
				}
			}
			if (isLoopStr(currLine)) {
				let currIndent = indent(currLine);
				if (currIndent < minIndent) {
					minIndent = currIndent;
				}
			}
			i = i - 1;
		}
		return 0;
	}

	public focusOnLoopWithSeed() {
		let cursorPos = this._editor.getPosition();
		if (cursorPos === null) {
			return;
		}
		let lines = this.getModelForce().getLinesContent();
		let seed = this.findSeed(lines, cursorPos.lineNumber);
		if (seed === 0) {
			this.focusOnLoopAtCurrLine();
		} else {
			let seedBox = this.getBox(seed);
			this.focusOnLoopAtBox(seedBox);
		}
	}

	public focusOnLoopAtCurrLine() {
		this.focusOnLoopAtBox(this.getBoxAtCurrLine());
	}

	public focusOnLoopAtBox(box: RTVDisplayBox) {
		this.loopFocusController = new LoopFocusController(this, box, box.getFirstLoopIter());
		this.changeViewMode(ViewMode.Focused);
	}

	public executeEdits(edits: IIdentifiedSingleEditOperation[]) {
		//this.getModelForce().applyEdits(edits);
		this._editor.executeEdits(this.getId(), edits);
	}
}

registerEditorContribution(RTVController.ID, RTVController);

const boxAlignsToTopOfLineKey = 'rtv.box.alignsToTopOfLine';
const boxBorderKey = 'rtv.box.border';
const byRowOrColKey = 'rtv.box.byRowOrColumn';
const cellPaddingKey = 'rtv.box.cellPadding';
const colBorderKey = 'rtv.box.colBorder';
const displayOnlyModifiedVarsKey = 'rtv.box.displayOnlyModifiedVars';
const opacityKey = 'rtv.box.opacity';
const showBoxAtLoopStmtKey = 'rtv.box.showBoxAtLoopStatements';
const spaceBetweenBoxesKey = 'rtv.box.spaceBetweenBoxes';
const zoomKey = 'rtv.box.zoom';
const viewModeKey = 'rtv.viewMode';
const mouseShortcutsKey = 'rtv.box.mouseShortcuts';
const supportSynthesisKey = 'rtv.box.supportSynthesis';

Registry.as<IConfigurationRegistry>(Extensions.Configuration).registerConfiguration({
	'id': 'rtv',
	'order': 110,
	'type': 'object',
	'title': localize('rtvConfigurationTitle', 'RTV'),
	'properties': {
		[viewModeKey]: {
			'type': 'string',
			'enum': [ViewMode.Full, ViewMode.CursorAndReturn, ViewMode.Compact, ViewMode.Stealth, ViewMode.Custom],
			'enumDescriptions': [
				localize('rtv.viewMode.full', 'All boxes are visible'),
				localize('rtv.viewMode.cursor', 'Boxes are visible at cursor and return'),
				localize('rtv.viewMode.compact', 'All boxes are visible and they are in compact view'),
				localize('rtv.viewMode.stealth', 'All boxes are invisible (hold ctrl to see box at cursor)')
			],
			'default': ViewMode.Full,
			'description': localize('rtv.viewMode', 'Allows you to choose different view modes')
		},
		[boxAlignsToTopOfLineKey]: {
			'type': 'boolean',
			'default': false,
			'description': localize('rtv.boxalignstop', 'Controls whether box aligns to top of line (true: align to top of line; false: align to middle of line )')
		},
		[boxBorderKey]: {
			'type': 'boolean',
			'default': true,
			'description': localize('rtv.boxborder', 'Controls whether boxes have a border')
		},
		[byRowOrColKey]: {
			'type': 'string',
			'enum': [RowColMode.ByCol, RowColMode.ByRow],
			'enumDescriptions': [
				localize('rtv.byRowOrColumn.byCol', 'Each column is a variable'),
				localize('rtv.byRowOrColumn.byRow', 'Each row is a variable')
			],
			'default': RowColMode.ByCol,
			'description': localize('rtv.byroworcol', 'Controls if variables are displayed in rows or columns')
		},
		[cellPaddingKey]: {
			'type': 'number',
			'default': 6,
			'description': localize('rtv.padding', 'Controls padding for each data cell')
		},
		[colBorderKey]: {
			'type': 'boolean',
			'default': false,
			'description': localize('rtv.colborder', 'Controls whether columns in box have a border')
		},
		[displayOnlyModifiedVarsKey]: {
			'type': 'boolean',
			'default': false,
			'description': localize('rtv.modvarsonly', 'Controls whether only modified vars are shown (true: display only mod vars; false: display all vars)')
		},
		[opacityKey]: {
			'type': 'number',
			'default': 0,
			'description': localize('rtv.opacity', 'Controls opacity level (value between 0 and 1; 0: see-through; 1: no see-through)')
		},
		[showBoxAtLoopStmtKey]: {
			'type': 'boolean',
			'default': false,
			'description': localize('rtv.showboxatloop', 'Controls whether boxes are displayed at loop statements')
		},
		[spaceBetweenBoxesKey]: {
			'type': 'number',
			'default': 20,
			'description': localize('rtv.boxspace', 'Controls spacing between boxes')
		},
		[zoomKey]: {
			'type': 'number',
			'default': 0,
			'description': localize('rtv.zoom', 'Controls zoom level (value between 0 and 1; 0 means shrink; 1 means no shrinking)')
		},
		[mouseShortcutsKey]: {
			'type': 'boolean',
			'default': false,
			'description': localize('rtv.mouseshortcuts', 'Controls whether mouse shortcuts are added')
		},
		[supportSynthesisKey]: {
			'type': 'boolean',
			'default': false,
			'description': localize('rtv.supportsynth', 'Controls whether synthesis is supported')
		}
	}
});


class ConfigurationServiceCache {
	private _vals: { [k: string]: any; } = {};
	public onDidUserChangeConfiguration: ((e: IConfigurationChangeEvent) => void) | undefined = undefined;
	constructor(private readonly configurationService: IConfigurationService) {
		this.configurationService.onDidChangeConfiguration((e) => { this.onChangeConfiguration(e); });
	}

	public getValue<T>(key: string): T {
		let result = this._vals[key];
		if (result === undefined) {
			result = this.configurationService.getValue(key);
			this._vals[key] = result;
		}
		return result;
	}

	public updateValue(key: string, value: any) {
		this._vals[key] = value;
		this.configurationService.updateValue(key, value);
	}

	private onChangeConfiguration(e: IConfigurationChangeEvent) {
		e.affectedKeys.forEach((key: string) => {
			if (strings.startsWith(key, 'rtv')) {
				let v = this.configurationService.getValue(key);
				if (v !== this._vals[key]) {
					this._vals[key] = v;
					if (this.onDidUserChangeConfiguration !== undefined) {
						this.onDidUserChangeConfiguration(e);
					}
				}
			}
		});
	}
}

function createRTVAction(id: string, name: string, key: number, label: string, callback: (c: RTVController) => void) {
	class RTVAction extends EditorAction {
		private _callback: (c: RTVController) => void;
		constructor() {
			super({
				id: id,
				// eslint complains that we shouldn't call `localize` with a non-literal argument.
				// eslint-disable-next-line code-no-unexternalized-strings
				label: label,
				alias: name,
				precondition: undefined,
				// menuOpts: {
				// 	menuId: MenuId.GlobalActivity,
				// 	group: 'navigation',
				// 	order: 1,
				// 	title: localize('rtv.blerg', 'Blerg'),
				// },
				kbOpts: {
					kbExpr: null,
					primary: key,
					weight: KeybindingWeight.EditorCore
				}
			});
			this._callback = callback;
		}
		public run(accessor: ServicesAccessor, editor: ICodeEditor): void {
			let controller = RTVController.get(editor);
			if (controller) {
				this._callback(controller);
			}
		}
	}

	registerEditorAction(RTVAction);
}

// Another way to register keyboard shortcuts. Not sure which is best.
// function registerKeyShortcut(id: string, key: number, callback: (c:RTVController) => void) {
// 	KeybindingsRegistry.registerCommandAndKeybindingRule({
// 		id: id,
// 		weight: KeybindingWeight.EditorCore,
// 		when: undefined,
// 		primary: key,
// 		handler: (accessor, args: any) => {
// 			const codeEditorService = accessor.get(ICodeEditorService);

// 			// Find the editor with text focus or active
// 			const editor = codeEditorService.getFocusedCodeEditor() || codeEditorService.getActiveCodeEditor();
// 			if (!editor) {
// 				return;
// 			}
// 			let controller = RTVController.get(editor);
// 			if (controller) {
// 				callback(controller);
// 			}
// 		}
// 	});
// }

createRTVAction(
	'rtv.flipview',
	'Flip View Mode',
	KeyMod.Alt | KeyCode.Enter,
	localize('rtv.flipview', 'Flip View Mode'),
	(c) => {
		c.flipThroughViewModes();
	}
);

createRTVAction(
	'rtv.fullview',
	'Full View',
	KeyMod.Alt | KeyCode.KEY_1,
	localize('rtv.fullview', 'Full View'),
	(c) => {
		c.changeViewMode(ViewMode.Full);
	}
);

createRTVAction(
	'rtv.cursorview',
	'Cursor and Return View',
	KeyMod.Alt | KeyCode.KEY_2,
	localize('rtv.cursorview', 'Cursor and Return View'),
	(c) => {
		c.changeViewMode(ViewMode.CursorAndReturn);
	}
);

createRTVAction(
	'rtv.compactview',
	'Compact View',
	KeyMod.Alt | KeyCode.KEY_3,
	localize('rtv.compactview', 'Compact View'),
	(c) => {
		c.changeViewMode(ViewMode.Compact);
	}
);

createRTVAction(
	'rtv.stealthview',
	'Stealth View',
	KeyMod.Alt | KeyCode.KEY_4,
	localize('rtv.stealthview', 'Stealth View'),
	(c) => {
		c.changeViewMode(ViewMode.Stealth);
	}
);

createRTVAction(
	'rtv.zoomin',
	'Flip Zoom',
	KeyMod.Alt | KeyCode.US_BACKSLASH,
	localize('rtv.zoomin', 'Flip Zoom'),
	(c) => {
		c.flipZoom();
	}
);

createRTVAction(
	'rtv.changevars',
	'Add/Remove/Keep Vars',
	KeyMod.Alt | KeyCode.Backspace,
	localize('rtv.changevars', 'Add/Remove/Keep Vars'),
	(c) => {
		c.changeVars();
	}
);

createRTVAction(
	'rtv.addVarHere',
	'Add Var to This Box',
	KeyMod.Alt | KeyCode.Insert,
	localize('rtv.addVarHere', 'Add Var to This Box'),
	(c) => {
		c.changeVars(ChangeVarsOp.Add, ChangeVarsWhere.Here);
	}
);

createRTVAction(
	'rtv.addVarEverywhere',
	'Add Var to All Boxes',
	KeyMod.Alt | KeyMod.Shift | KeyCode.Insert,
	localize('rtv.addVarEverywhere', 'Add Var to All Boxes'),
	(c) => {
		c.changeVars(ChangeVarsOp.Add, ChangeVarsWhere.All);
	}
);

createRTVAction(
	'rtv.delVarHere',
	'Delete Var from This Box',
	KeyMod.Alt | KeyCode.Delete,
	localize('rtv.delVarHere', 'Delete Var from This Box'),
	(c) => {
		c.changeVars(ChangeVarsOp.Del, ChangeVarsWhere.Here);
	}
);

createRTVAction(
	'rtv.delVarEverywhere',
	'Delete Var from All Boxes',
	KeyMod.Alt | KeyMod.Shift | KeyCode.Delete,
	localize('rtv.delVarEverywhere', 'Delete Var from All Boxes'),
	(c) => {
		c.changeVars(ChangeVarsOp.Del, ChangeVarsWhere.All);
	}
);

createRTVAction(
	'rtv.keepVarHere',
	'Keep Only Var in This Box',
	KeyMod.Alt | KeyCode.End,
	localize('rtv.keepVarHere', 'Keep Only Var in This Box'),
	(c) => {
		c.changeVars(ChangeVarsOp.Keep, ChangeVarsWhere.Here);
	}
);

createRTVAction(
	'rtv.keepVarEverywhere',
	'Keep Only Var in All Boxes',
	KeyMod.Alt | KeyMod.Shift | KeyCode.End,
	localize('rtv.keepVarEverywhere', 'Keep Only Var in All Boxes'),
	(c) => {
		c.changeVars(ChangeVarsOp.Keep, ChangeVarsWhere.All);
	}
);

createRTVAction(
	'rtv.focusOnLoop',
	'Focus on Loop using Localized Live Programming',
	KeyMod.Alt | KeyCode.US_DOT,
	localize('rtv.focusOnLoop', 'Focus on Loop using Localized Live Programming'),
	(c) => {
		c.focusOnLoopWithSeed();
	}
);

// Not ready yet -- can't figure out how to make these shortcuts
// higher priority than standard VSCode shortcuts
// registerKeyShortcut(
// 	'zzzz',
// 	KeyMod.CtrlCmd | KeyCode.UpArrow,
// 	(c) => {
// 		c.scrollLoopFocusIter(-1);
// 	}
// );

// registerKeyShortcut(
// 	'rtv.ScrollLoopIterDown',
// 	KeyMod.CtrlCmd | KeyCode.DownArrow,
// 	(c) => {
// 		c.scrollLoopFocusIter(1);
// 	}
// );

createRTVAction(
	'rtv.editVar',
	'Start Editing the Var',
	KeyMod.Shift | KeyCode.Space,
	localize('rtv.editVar', 'Start Editing the Var'),
	(c) => {
		c.editingVar();
	}
);<|MERGE_RESOLUTION|>--- conflicted
+++ resolved
@@ -262,19 +262,10 @@
 class RTVOutputDisplayBox {
 	private _box: HTMLDivElement;
 	private _html: string = '<b>Output:</b><br><br><b>Errors:</b><br>';
-<<<<<<< HEAD
-	// private _isOnDiv: boolean = false;
-	constructor(
-		private readonly _editor: ICodeEditor,
-		bottom: number,
-		left: number,
-		height: number,
-=======
 	private _isOnDiv: boolean = false;
 	constructor(
 		private readonly _editor: ICodeEditor,
 		left: number,
->>>>>>> 4337f08e
 	) {
 
 		let editor_div = this._editor.getDomNode();
@@ -282,27 +273,6 @@
 			throw new Error('Cannot find Monaco Editor');
 		}
 
-<<<<<<< HEAD
-
-		this._box = document.createElement('div');
-		this._box.style.position = 'absolute';
-		this._box.style.bottom = bottom + 'px';
-		this._box.style.left = left + 'px';
-		this._box.style.right = '14px';
-		this._box.style.height = height + 'px';
-		this._box.style.width = 'auto';//'100vh auto';
-		// this._box.style.maxWidth = '140000px';//(editor_div.clientWidth - 14)+ 'px'; // 14 is the width of the scroll bar (separate from the editor div)
-		this._box.innerHTML = this._html;
-		this._box.style.overflow = 'scroll';
-		this._box.className = 'monaco-hover';
-		// this._box.onmouseenter = (e) => {
-		// 	this.onMouseEnter(e);
-		// };
-		// this._box.onmouseleave = (e) => {
-		// 	this.onMouseLeave(e);
-		// }
-		editor_div.appendChild(this._box);
-=======
 		this._box = document.createElement('div');
 		this._box.style.position = 'absolute';
 		this._box.style.top = '30px'; // offset from the run button + border + padding
@@ -320,7 +290,6 @@
 		this._box.onmouseleave = (e) => {
 			this.onMouseLeave(e);
 		}
->>>>>>> 4337f08e
 	}
 
 	public destroy(): void {
@@ -339,22 +308,6 @@
 		this._box.innerHTML = this._html;
 	}
 
-<<<<<<< HEAD
-
-	// private onMouseEnter(e): void {
-	// 	this._isOnDiv = true;
-	// 	// console.log('Enter!');
-	// }
-
-	// private onMouseLeave(e): void {
-	// 	this._isOnDiv = false;
-	// 	// console.log('Leave!');
-	// }
-
-	// public mouseOnDiv(): boolean {
-	// 	return this._isOnDiv;
-	// }
-=======
 	public show(): void {
 		let editor_div = this._editor.getDomNode();
 		if (editor_div === null) {
@@ -454,7 +407,6 @@
 			this._controller.getOutputBox().hide();
 		}
 	}
->>>>>>> 4337f08e
 
 }
 
@@ -744,7 +696,7 @@
 		return envs2;
 	}
 
-	private adjustToNextTimeStep(envs: any[]): any[] {
+	/* private adjustToNextTimeStep(envs: any[]): any[] {
 		if (this.isBreakLine()) {
 			return envs;
 		}
@@ -766,7 +718,7 @@
 			}
 		});
 		return envs2;
-	}
+	} */
 
 	private filterLoops(envs: any[]): any[] {
 		if (this._controller.loopFocusController === null) {
@@ -1650,10 +1602,7 @@
 	private _pythonProcess?: Process = undefined;
 	private _runProgramDelay: DelayedRunAtMostOne = new DelayedRunAtMostOne();
 	private _outputBox: RTVOutputDisplayBox| null = null;
-<<<<<<< HEAD
-=======
 	private _runButton: RTVRunButton | null = null;
->>>>>>> 4337f08e
 
 	public static readonly ID = 'editor.contrib.rtv';
 
@@ -2021,15 +1970,9 @@
 		}
 		let s = this._changedLinesWhenOutOfDate;
 		// [lisa 8/3/2020] added the following lines
-<<<<<<< HEAD
-		if (e.changes === undefined) {
-			return;
-		}
-=======
 		// if (e.changes === undefined) {
 		// 	return;
 		// }
->>>>>>> 4337f08e
 		e.changes.forEach((change) => {
 			for (let i = change.range.startLineNumber; i <= change.range.endLineNumber; i++) {
 				s.add(i);
@@ -2047,21 +1990,13 @@
 		return this._boxes[i];
 	}
 
-<<<<<<< HEAD
-	private getOutputBox() {
-		if (this._outputBox === null) {
-			this._outputBox = new RTVOutputDisplayBox(this._editor, 0, 0, 200);
-=======
 	public getOutputBox() {
 		if (this._outputBox === null) {
 			this._outputBox = new RTVOutputDisplayBox(this._editor, 0);
->>>>>>> 4337f08e
 		}
 		return this._outputBox;
 	}
 
-<<<<<<< HEAD
-=======
 	private getRunButton() {
 		if (this._runButton === null) {
 			this._runButton = new RTVRunButton(this._editor, this);
@@ -2069,7 +2004,6 @@
 		return this._runButton;
 	}
 
->>>>>>> 4337f08e
 	public getBoxAtCurrLine() {
 		let cursorPos = this._editor.getPosition();
 		if (cursorPos === null) {
@@ -2120,11 +2054,8 @@
 			this._boxes = [];
 			this._outputBox?.destroy();
 			this._outputBox = null;
-<<<<<<< HEAD
-=======
 			this._runButton?.destroy();
 			this._runButton = null;
->>>>>>> 4337f08e
 			this.envs = {};
 			this.writes = {};
 			this.runProgram();
@@ -2339,16 +2270,6 @@
 		this.updateLayoutHelper(b => b.hasContent() && this._visibilityPolicy(b, curr), 1);
 	}
 
-<<<<<<< HEAD
-	// private setOutputContent(s: string) {
-	// 	this._outputBox.setContent(s);
-	// }
-
-	// private getOutputContent(): string {
-	// 	return this._outputBox.getContent();
-	// }
-=======
->>>>>>> 4337f08e
 
 	public getLinePixelPos(line: number): { top: number; left: number; height: number; } {
 		// let result = this._editor.getScrolledVisiblePosition(new Position(line, 1));
@@ -2710,10 +2631,7 @@
 			});
 
 			c.onExit((exitCode, result) => {
-<<<<<<< HEAD
 				this.logger.projectionBoxUpdateEnd();
-=======
->>>>>>> 4337f08e
 				let outputBox = this.getOutputBox();
 
 				// When exitCode === null, it means the process was killed,
@@ -2733,11 +2651,6 @@
 					}
 
 					setTimeout(() => {
-<<<<<<< HEAD
-						outputBox.clearContent();
-						outputBox.setContent(`<b>Output:</b><br><pre>${outputMsg}</pre><b>Errors:</b><br>${errorMsg}`);
-					}, 0);
-=======
 						let errors = errorMsg.split('\n');
 						let err = `<div style='color:red;'>${errors[errors.length - 2]}</div>`;
 						errors[errors.length-2] = err;
@@ -2747,7 +2660,6 @@
 						outputBox.setContent(`<b>Output:</b><pre>${outputMsg}</pre><b>Errors:</b><pre>${errorMsgStyled}</pre>`);
 
 					}, 50);
->>>>>>> 4337f08e
 
 
 				}
