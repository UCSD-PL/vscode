/*---------------------------------------------------------------------------------------------
 *  Copyright (c) Microsoft Corporation. All rights reserved.
 *  Licensed under the MIT License. See License.txt in the project root for license information.
 *--------------------------------------------------------------------------------------------*/

/**
 * This is the place for API experiments and proposals.
 * These API are NOT stable and subject to change. They are only available in the Insiders
 * distribution and CANNOT be used in published extensions.
 *
 * To test these API in local environment:
 * - Use Insiders release of VS Code.
 * - Add `"enableProposedApi": true` to your package.json.
 * - Copy this file to your project.
 */

declare module 'vscode' {

	//#region auth provider: https://github.com/microsoft/vscode/issues/88309

	/**
	 * An [event](#Event) which fires when an [AuthenticationProvider](#AuthenticationProvider) is added or removed.
	 */
	export interface AuthenticationProvidersChangeEvent {
		/**
		 * The ids of the [authenticationProvider](#AuthenticationProvider)s that have been added.
		 */
		readonly added: ReadonlyArray<AuthenticationProviderInformation>;

		/**
		 * The ids of the [authenticationProvider](#AuthenticationProvider)s that have been removed.
		 */
		readonly removed: ReadonlyArray<AuthenticationProviderInformation>;
	}

	/**
	* An [event](#Event) which fires when an [AuthenticationSession](#AuthenticationSession) is added, removed, or changed.
	*/
	export interface AuthenticationProviderAuthenticationSessionsChangeEvent {
		/**
		 * The ids of the [AuthenticationSession](#AuthenticationSession)s that have been added.
		*/
		readonly added: ReadonlyArray<string>;

		/**
		 * The ids of the [AuthenticationSession](#AuthenticationSession)s that have been removed.
		 */
		readonly removed: ReadonlyArray<string>;

		/**
		 * The ids of the [AuthenticationSession](#AuthenticationSession)s that have been changed.
		 */
		readonly changed: ReadonlyArray<string>;
	}

	/**
	 * A provider for performing authentication to a service.
	 */
	export interface AuthenticationProvider {
		/**
		 * An [event](#Event) which fires when the array of sessions has changed, or data
		 * within a session has changed.
		 */
		readonly onDidChangeSessions: Event<AuthenticationProviderAuthenticationSessionsChangeEvent>;

		/**
		 * Returns an array of current sessions.
		 */
		// eslint-disable-next-line vscode-dts-provider-naming
		getSessions(): Thenable<ReadonlyArray<AuthenticationSession>>;

		/**
		 * Prompts a user to login.
		 */
		// eslint-disable-next-line vscode-dts-provider-naming
		login(scopes: string[]): Thenable<AuthenticationSession>;

		/**
		 * Removes the session corresponding to session id.
		 * @param sessionId The session id to log out of
		 */
		// eslint-disable-next-line vscode-dts-provider-naming
		logout(sessionId: string): Thenable<void>;
	}

	/**
	 * Options for creating an [AuthenticationProvider](#AuthentcationProvider).
	 */
	export interface AuthenticationProviderOptions {
		/**
		 * Whether it is possible to be signed into multiple accounts at once with this provider.
		 * If not specified, will default to false.
		*/
		readonly supportsMultipleAccounts?: boolean;
	}

	export namespace authentication {
		/**
		 * Register an authentication provider.
		 *
		 * There can only be one provider per id and an error is being thrown when an id
		 * has already been used by another provider. Ids are case-sensitive.
		 *
		 * @param id The unique identifier of the provider.
		 * @param label The human-readable name of the provider.
		 * @param provider The authentication provider provider.
		 * @params options Additional options for the provider.
		 * @return A [disposable](#Disposable) that unregisters this provider when being disposed.
		 */
		export function registerAuthenticationProvider(id: string, label: string, provider: AuthenticationProvider, options?: AuthenticationProviderOptions): Disposable;

		/**
		 * @deprecated - getSession should now trigger extension activation.
		 * Fires with the provider id that was registered or unregistered.
		 */
		export const onDidChangeAuthenticationProviders: Event<AuthenticationProvidersChangeEvent>;

		/**
		 * An array of the information of authentication providers that are currently registered.
		 */
		export const providers: ReadonlyArray<AuthenticationProviderInformation>;

		/**
		* Logout of a specific session.
		* @param providerId The id of the provider to use
		* @param sessionId The session id to remove
		* provider
		*/
		export function logout(providerId: string, sessionId: string): Thenable<void>;
	}

	//#endregion

	// eslint-disable-next-line vscode-dts-region-comments
	//#region @alexdima - resolvers

	export interface MessageOptions {
		/**
		 * Do not render a native message box.
		 */
		useCustom?: boolean;
	}

	export interface RemoteAuthorityResolverContext {
		resolveAttempt: number;
	}

	export class ResolvedAuthority {
		readonly host: string;
		readonly port: number;
		readonly connectionToken: string | undefined;

		constructor(host: string, port: number, connectionToken?: string);
	}

	export interface ResolvedOptions {
		extensionHostEnv?: { [key: string]: string | null; };
	}

	export interface TunnelOptions {
		remoteAddress: { port: number, host: string; };
		// The desired local port. If this port can't be used, then another will be chosen.
		localAddressPort?: number;
		label?: string;
		public?: boolean;
	}

	export interface TunnelDescription {
		remoteAddress: { port: number, host: string; };
		//The complete local address(ex. localhost:1234)
		localAddress: { port: number, host: string; } | string;
		public?: boolean;
	}

	export interface Tunnel extends TunnelDescription {
		// Implementers of Tunnel should fire onDidDispose when dispose is called.
		onDidDispose: Event<void>;
		dispose(): void | Thenable<void>;
	}

	/**
	 * Used as part of the ResolverResult if the extension has any candidate,
	 * published, or forwarded ports.
	 */
	export interface TunnelInformation {
		/**
		 * Tunnels that are detected by the extension. The remotePort is used for display purposes.
		 * The localAddress should be the complete local address (ex. localhost:1234) for connecting to the port. Tunnels provided through
		 * detected are read-only from the forwarded ports UI.
		 */
		environmentTunnels?: TunnelDescription[];

	}

	export interface TunnelCreationOptions {
		/**
		 * True when the local operating system will require elevation to use the requested local port.
		 */
		elevationRequired?: boolean;
	}

	export type ResolverResult = ResolvedAuthority & ResolvedOptions & TunnelInformation;

	export class RemoteAuthorityResolverError extends Error {
		static NotAvailable(message?: string, handled?: boolean): RemoteAuthorityResolverError;
		static TemporarilyNotAvailable(message?: string): RemoteAuthorityResolverError;

		constructor(message?: string);
	}

	export interface RemoteAuthorityResolver {
		resolve(authority: string, context: RemoteAuthorityResolverContext): ResolverResult | Thenable<ResolverResult>;
		/**
		 * Can be optionally implemented if the extension can forward ports better than the core.
		 * When not implemented, the core will use its default forwarding logic.
		 * When implemented, the core will use this to forward ports.
		 *
		 * To enable the "Change Local Port" action on forwarded ports, make sure to set the `localAddress` of
		 * the returned `Tunnel` to a `{ port: number, host: string; }` and not a string.
		 */
		tunnelFactory?: (tunnelOptions: TunnelOptions, tunnelCreationOptions: TunnelCreationOptions) => Thenable<Tunnel> | undefined;

		/**p
		 * Provides filtering for candidate ports.
		 */
		showCandidatePort?: (host: string, port: number, detail: string) => Thenable<boolean>;

		/**
		 * Lets the resolver declare which tunnel factory features it supports.
		 * UNDER DISCUSSION! MAY CHANGE SOON.
		 */
		tunnelFeatures?: {
			elevation: boolean;
			public: boolean;
		};
	}

	export namespace workspace {
		/**
		 * Forwards a port. If the current resolver implements RemoteAuthorityResolver:forwardPort then that will be used to make the tunnel.
		 * By default, openTunnel only support localhost; however, RemoteAuthorityResolver:tunnelFactory can be used to support other ips.
		 *
		 * @throws When run in an environment without a remote.
		 *
		 * @param tunnelOptions The `localPort` is a suggestion only. If that port is not available another will be chosen.
		 */
		export function openTunnel(tunnelOptions: TunnelOptions): Thenable<Tunnel>;

		/**
		 * Gets an array of the currently available tunnels. This does not include environment tunnels, only tunnels that have been created by the user.
		 * Note that these are of type TunnelDescription and cannot be disposed.
		 */
		export let tunnels: Thenable<TunnelDescription[]>;

		/**
		 * Fired when the list of tunnels has changed.
		 */
		export const onDidChangeTunnels: Event<void>;
	}

	export interface ResourceLabelFormatter {
		scheme: string;
		authority?: string;
		formatting: ResourceLabelFormatting;
	}

	export interface ResourceLabelFormatting {
		label: string; // myLabel:/${path}
		// For historic reasons we use an or string here. Once we finalize this API we should start using enums instead and adopt it in extensions.
		// eslint-disable-next-line vscode-dts-literal-or-types
		separator: '/' | '\\' | '';
		tildify?: boolean;
		normalizeDriveLetter?: boolean;
		workspaceSuffix?: string;
		authorityPrefix?: string;
		stripPathStartingSeparator?: boolean;
	}

	export namespace workspace {
		export function registerRemoteAuthorityResolver(authorityPrefix: string, resolver: RemoteAuthorityResolver): Disposable;
		export function registerResourceLabelFormatter(formatter: ResourceLabelFormatter): Disposable;
	}

	//#endregion

	//#region editor insets: https://github.com/microsoft/vscode/issues/85682

	export interface WebviewEditorInset {
		readonly editor: TextEditor;
		readonly line: number;
		readonly height: number;
		readonly webview: Webview;
		readonly onDidDispose: Event<void>;
		dispose(): void;
	}

	export namespace window {
		export function createWebviewTextEditorInset(editor: TextEditor, line: number, height: number, options?: WebviewOptions): WebviewEditorInset;
	}

	//#endregion

	//#region read/write in chunks: https://github.com/microsoft/vscode/issues/84515

	export interface FileSystemProvider {
		open?(resource: Uri, options: { create: boolean; }): number | Thenable<number>;
		close?(fd: number): void | Thenable<void>;
		read?(fd: number, pos: number, data: Uint8Array, offset: number, length: number): number | Thenable<number>;
		write?(fd: number, pos: number, data: Uint8Array, offset: number, length: number): number | Thenable<number>;
	}

	//#endregion

	//#region TextSearchProvider: https://github.com/microsoft/vscode/issues/59921

	/**
	 * The parameters of a query for text search.
	 */
	export interface TextSearchQuery {
		/**
		 * The text pattern to search for.
		 */
		pattern: string;

		/**
		 * Whether or not `pattern` should match multiple lines of text.
		 */
		isMultiline?: boolean;

		/**
		 * Whether or not `pattern` should be interpreted as a regular expression.
		 */
		isRegExp?: boolean;

		/**
		 * Whether or not the search should be case-sensitive.
		 */
		isCaseSensitive?: boolean;

		/**
		 * Whether or not to search for whole word matches only.
		 */
		isWordMatch?: boolean;
	}

	/**
	 * A file glob pattern to match file paths against.
	 * TODO@roblourens merge this with the GlobPattern docs/definition in vscode.d.ts.
	 * @see [GlobPattern](#GlobPattern)
	 */
	export type GlobString = string;

	/**
	 * Options common to file and text search
	 */
	export interface SearchOptions {
		/**
		 * The root folder to search within.
		 */
		folder: Uri;

		/**
		 * Files that match an `includes` glob pattern should be included in the search.
		 */
		includes: GlobString[];

		/**
		 * Files that match an `excludes` glob pattern should be excluded from the search.
		 */
		excludes: GlobString[];

		/**
		 * Whether external files that exclude files, like .gitignore, should be respected.
		 * See the vscode setting `"search.useIgnoreFiles"`.
		 */
		useIgnoreFiles: boolean;

		/**
		 * Whether symlinks should be followed while searching.
		 * See the vscode setting `"search.followSymlinks"`.
		 */
		followSymlinks: boolean;

		/**
		 * Whether global files that exclude files, like .gitignore, should be respected.
		 * See the vscode setting `"search.useGlobalIgnoreFiles"`.
		 */
		useGlobalIgnoreFiles: boolean;
	}

	/**
	 * Options to specify the size of the result text preview.
	 * These options don't affect the size of the match itself, just the amount of preview text.
	 */
	export interface TextSearchPreviewOptions {
		/**
		 * The maximum number of lines in the preview.
		 * Only search providers that support multiline search will ever return more than one line in the match.
		 */
		matchLines: number;

		/**
		 * The maximum number of characters included per line.
		 */
		charsPerLine: number;
	}

	/**
	 * Options that apply to text search.
	 */
	export interface TextSearchOptions extends SearchOptions {
		/**
		 * The maximum number of results to be returned.
		 */
		maxResults: number;

		/**
		 * Options to specify the size of the result text preview.
		 */
		previewOptions?: TextSearchPreviewOptions;

		/**
		 * Exclude files larger than `maxFileSize` in bytes.
		 */
		maxFileSize?: number;

		/**
		 * Interpret files using this encoding.
		 * See the vscode setting `"files.encoding"`
		 */
		encoding?: string;

		/**
		 * Number of lines of context to include before each match.
		 */
		beforeContext?: number;

		/**
		 * Number of lines of context to include after each match.
		 */
		afterContext?: number;
	}

	/**
	 * Information collected when text search is complete.
	 */
	export interface TextSearchComplete {
		/**
		 * Whether the search hit the limit on the maximum number of search results.
		 * `maxResults` on [`TextSearchOptions`](#TextSearchOptions) specifies the max number of results.
		 * - If exactly that number of matches exist, this should be false.
		 * - If `maxResults` matches are returned and more exist, this should be true.
		 * - If search hits an internal limit which is less than `maxResults`, this should be true.
		 */
		limitHit?: boolean;
	}

	/**
	 * A preview of the text result.
	 */
	export interface TextSearchMatchPreview {
		/**
		 * The matching lines of text, or a portion of the matching line that contains the match.
		 */
		text: string;

		/**
		 * The Range within `text` corresponding to the text of the match.
		 * The number of matches must match the TextSearchMatch's range property.
		 */
		matches: Range | Range[];
	}

	/**
	 * A match from a text search
	 */
	export interface TextSearchMatch {
		/**
		 * The uri for the matching document.
		 */
		uri: Uri;

		/**
		 * The range of the match within the document, or multiple ranges for multiple matches.
		 */
		ranges: Range | Range[];

		/**
		 * A preview of the text match.
		 */
		preview: TextSearchMatchPreview;
	}

	/**
	 * A line of context surrounding a TextSearchMatch.
	 */
	export interface TextSearchContext {
		/**
		 * The uri for the matching document.
		 */
		uri: Uri;

		/**
		 * One line of text.
		 * previewOptions.charsPerLine applies to this
		 */
		text: string;

		/**
		 * The line number of this line of context.
		 */
		lineNumber: number;
	}

	export type TextSearchResult = TextSearchMatch | TextSearchContext;

	/**
	 * A TextSearchProvider provides search results for text results inside files in the workspace.
	 */
	export interface TextSearchProvider {
		/**
		 * Provide results that match the given text pattern.
		 * @param query The parameters for this query.
		 * @param options A set of options to consider while searching.
		 * @param progress A progress callback that must be invoked for all results.
		 * @param token A cancellation token.
		 */
		provideTextSearchResults(query: TextSearchQuery, options: TextSearchOptions, progress: Progress<TextSearchResult>, token: CancellationToken): ProviderResult<TextSearchComplete>;
	}

	//#endregion

	//#region FileSearchProvider: https://github.com/microsoft/vscode/issues/73524

	/**
	 * The parameters of a query for file search.
	 */
	export interface FileSearchQuery {
		/**
		 * The search pattern to match against file paths.
		 */
		pattern: string;
	}

	/**
	 * Options that apply to file search.
	 */
	export interface FileSearchOptions extends SearchOptions {
		/**
		 * The maximum number of results to be returned.
		 */
		maxResults?: number;

		/**
		 * A CancellationToken that represents the session for this search query. If the provider chooses to, this object can be used as the key for a cache,
		 * and searches with the same session object can search the same cache. When the token is cancelled, the session is complete and the cache can be cleared.
		 */
		session?: CancellationToken;
	}

	/**
	 * A FileSearchProvider provides search results for files in the given folder that match a query string. It can be invoked by quickopen or other extensions.
	 *
	 * A FileSearchProvider is the more powerful of two ways to implement file search in VS Code. Use a FileSearchProvider if you wish to search within a folder for
	 * all files that match the user's query.
	 *
	 * The FileSearchProvider will be invoked on every keypress in quickopen. When `workspace.findFiles` is called, it will be invoked with an empty query string,
	 * and in that case, every file in the folder should be returned.
	 */
	export interface FileSearchProvider {
		/**
		 * Provide the set of files that match a certain file path pattern.
		 * @param query The parameters for this query.
		 * @param options A set of options to consider while searching files.
		 * @param token A cancellation token.
		 */
		provideFileSearchResults(query: FileSearchQuery, options: FileSearchOptions, token: CancellationToken): ProviderResult<Uri[]>;
	}

	export namespace workspace {
		/**
		 * Register a search provider.
		 *
		 * Only one provider can be registered per scheme.
		 *
		 * @param scheme The provider will be invoked for workspace folders that have this file scheme.
		 * @param provider The provider.
		 * @return A [disposable](#Disposable) that unregisters this provider when being disposed.
		 */
		export function registerFileSearchProvider(scheme: string, provider: FileSearchProvider): Disposable;

		/**
		 * Register a text search provider.
		 *
		 * Only one provider can be registered per scheme.
		 *
		 * @param scheme The provider will be invoked for workspace folders that have this file scheme.
		 * @param provider The provider.
		 * @return A [disposable](#Disposable) that unregisters this provider when being disposed.
		 */
		export function registerTextSearchProvider(scheme: string, provider: TextSearchProvider): Disposable;
	}

	//#endregion

	//#region findTextInFiles: https://github.com/microsoft/vscode/issues/59924

	/**
	 * Options that can be set on a findTextInFiles search.
	 */
	export interface FindTextInFilesOptions {
		/**
		 * A [glob pattern](#GlobPattern) that defines the files to search for. The glob pattern
		 * will be matched against the file paths of files relative to their workspace. Use a [relative pattern](#RelativePattern)
		 * to restrict the search results to a [workspace folder](#WorkspaceFolder).
		 */
		include?: GlobPattern;

		/**
		 * A [glob pattern](#GlobPattern) that defines files and folders to exclude. The glob pattern
		 * will be matched against the file paths of resulting matches relative to their workspace. When `undefined`, default excludes will
		 * apply.
		 */
		exclude?: GlobPattern;

		/**
		 * Whether to use the default and user-configured excludes. Defaults to true.
		 */
		useDefaultExcludes?: boolean;

		/**
		 * The maximum number of results to search for
		 */
		maxResults?: number;

		/**
		 * Whether external files that exclude files, like .gitignore, should be respected.
		 * See the vscode setting `"search.useIgnoreFiles"`.
		 */
		useIgnoreFiles?: boolean;

		/**
		 * Whether global files that exclude files, like .gitignore, should be respected.
		 * See the vscode setting `"search.useGlobalIgnoreFiles"`.
		 */
		useGlobalIgnoreFiles?: boolean;

		/**
		 * Whether symlinks should be followed while searching.
		 * See the vscode setting `"search.followSymlinks"`.
		 */
		followSymlinks?: boolean;

		/**
		 * Interpret files using this encoding.
		 * See the vscode setting `"files.encoding"`
		 */
		encoding?: string;

		/**
		 * Options to specify the size of the result text preview.
		 */
		previewOptions?: TextSearchPreviewOptions;

		/**
		 * Number of lines of context to include before each match.
		 */
		beforeContext?: number;

		/**
		 * Number of lines of context to include after each match.
		 */
		afterContext?: number;
	}

	export namespace workspace {
		/**
		 * Search text in files across all [workspace folders](#workspace.workspaceFolders) in the workspace.
		 * @param query The query parameters for the search - the search string, whether it's case-sensitive, or a regex, or matches whole words.
		 * @param callback A callback, called for each result
		 * @param token A token that can be used to signal cancellation to the underlying search engine.
		 * @return A thenable that resolves when the search is complete.
		 */
		export function findTextInFiles(query: TextSearchQuery, callback: (result: TextSearchResult) => void, token?: CancellationToken): Thenable<TextSearchComplete>;

		/**
		 * Search text in files across all [workspace folders](#workspace.workspaceFolders) in the workspace.
		 * @param query The query parameters for the search - the search string, whether it's case-sensitive, or a regex, or matches whole words.
		 * @param options An optional set of query options. Include and exclude patterns, maxResults, etc.
		 * @param callback A callback, called for each result
		 * @param token A token that can be used to signal cancellation to the underlying search engine.
		 * @return A thenable that resolves when the search is complete.
		 */
		export function findTextInFiles(query: TextSearchQuery, options: FindTextInFilesOptions, callback: (result: TextSearchResult) => void, token?: CancellationToken): Thenable<TextSearchComplete>;
	}

	//#endregion

	//#region diff command: https://github.com/microsoft/vscode/issues/84899

	/**
	 * The contiguous set of modified lines in a diff.
	 */
	export interface LineChange {
		readonly originalStartLineNumber: number;
		readonly originalEndLineNumber: number;
		readonly modifiedStartLineNumber: number;
		readonly modifiedEndLineNumber: number;
	}

	export namespace commands {

		/**
		 * Registers a diff information command that can be invoked via a keyboard shortcut,
		 * a menu item, an action, or directly.
		 *
		 * Diff information commands are different from ordinary [commands](#commands.registerCommand) as
		 * they only execute when there is an active diff editor when the command is called, and the diff
		 * information has been computed. Also, the command handler of an editor command has access to
		 * the diff information.
		 *
		 * @param command A unique identifier for the command.
		 * @param callback A command handler function with access to the [diff information](#LineChange).
		 * @param thisArg The `this` context used when invoking the handler function.
		 * @return Disposable which unregisters this command on disposal.
		 */
		export function registerDiffInformationCommand(command: string, callback: (diff: LineChange[], ...args: any[]) => any, thisArg?: any): Disposable;
	}

	//#endregion

	// eslint-disable-next-line vscode-dts-region-comments
	//#region debug

	/**
	 * A DebugProtocolVariableContainer is an opaque stand-in type for the intersection of the Scope and Variable types defined in the Debug Adapter Protocol.
	 * See https://microsoft.github.io/debug-adapter-protocol/specification#Types_Scope and https://microsoft.github.io/debug-adapter-protocol/specification#Types_Variable.
	 */
	export interface DebugProtocolVariableContainer {
		// Properties: the intersection of DAP's Scope and Variable types.
	}

	/**
	 * A DebugProtocolVariable is an opaque stand-in type for the Variable type defined in the Debug Adapter Protocol.
	 * See https://microsoft.github.io/debug-adapter-protocol/specification#Types_Variable.
	 */
	export interface DebugProtocolVariable {
		// Properties: see details [here](https://microsoft.github.io/debug-adapter-protocol/specification#Base_Protocol_Variable).
	}

	//#endregion

	// eslint-disable-next-line vscode-dts-region-comments
	//#region @joaomoreno: SCM validation

	/**
	 * Represents the validation type of the Source Control input.
	 */
	export enum SourceControlInputBoxValidationType {

		/**
		 * Something not allowed by the rules of a language or other means.
		 */
		Error = 0,

		/**
		 * Something suspicious but allowed.
		 */
		Warning = 1,

		/**
		 * Something to inform about but not a problem.
		 */
		Information = 2
	}

	export interface SourceControlInputBoxValidation {

		/**
		 * The validation message to display.
		 */
		readonly message: string;

		/**
		 * The validation type.
		 */
		readonly type: SourceControlInputBoxValidationType;
	}

	/**
	 * Represents the input box in the Source Control viewlet.
	 */
	export interface SourceControlInputBox {

		/**
		 * A validation function for the input box. It's possible to change
		 * the validation provider simply by setting this property to a different function.
		 */
		validateInput?(value: string, cursorPosition: number): ProviderResult<SourceControlInputBoxValidation | undefined | null>;
	}

	//#endregion

	// eslint-disable-next-line vscode-dts-region-comments
	//#region @joaomoreno: SCM selected provider

	export interface SourceControl {

		/**
		 * Whether the source control is selected.
		 */
		readonly selected: boolean;

		/**
		 * An event signaling when the selection state changes.
		 */
		readonly onDidChangeSelection: Event<boolean>;
	}

	//#endregion

	//#region Terminal data write event https://github.com/microsoft/vscode/issues/78502

	export interface TerminalDataWriteEvent {
		/**
		 * The [terminal](#Terminal) for which the data was written.
		 */
		readonly terminal: Terminal;
		/**
		 * The data being written.
		 */
		readonly data: string;
	}

	namespace window {
		/**
		 * An event which fires when the terminal's child pseudo-device is written to (the shell).
		 * In other words, this provides access to the raw data stream from the process running
		 * within the terminal, including VT sequences.
		 */
		export const onDidWriteTerminalData: Event<TerminalDataWriteEvent>;
	}

	//#endregion

	//#region Terminal dimensions property and change event https://github.com/microsoft/vscode/issues/55718

	/**
	 * An [event](#Event) which fires when a [Terminal](#Terminal)'s dimensions change.
	 */
	export interface TerminalDimensionsChangeEvent {
		/**
		 * The [terminal](#Terminal) for which the dimensions have changed.
		 */
		readonly terminal: Terminal;
		/**
		 * The new value for the [terminal's dimensions](#Terminal.dimensions).
		 */
		readonly dimensions: TerminalDimensions;
	}

	export namespace window {
		/**
		 * An event which fires when the [dimensions](#Terminal.dimensions) of the terminal change.
		 */
		export const onDidChangeTerminalDimensions: Event<TerminalDimensionsChangeEvent>;
	}

	export interface Terminal {
		/**
		 * The current dimensions of the terminal. This will be `undefined` immediately after the
		 * terminal is created as the dimensions are not known until shortly after the terminal is
		 * created.
		 */
		readonly dimensions: TerminalDimensions | undefined;
	}

	//#endregion

	// eslint-disable-next-line vscode-dts-region-comments
	//#region @jrieken -> exclusive document filters

	export interface DocumentFilter {
		readonly exclusive?: boolean;
	}

	//#endregion

	//#region Tree View: https://github.com/microsoft/vscode/issues/61313 @alexr00
	export interface TreeView<T> extends Disposable {
		reveal(element: T | undefined, options?: { select?: boolean, focus?: boolean, expand?: boolean | number; }): Thenable<void>;
	}
	//#endregion

	//#region Task presentation group: https://github.com/microsoft/vscode/issues/47265
	export interface TaskPresentationOptions {
		/**
		 * Controls whether the task is executed in a specific terminal group using split panes.
		 */
		group?: string;
	}
	//#endregion

	//#region Status bar item with ID and Name: https://github.com/microsoft/vscode/issues/74972

	export namespace window {

		/**
		 * Options to configure the status bar item.
		 */
		export interface StatusBarItemOptions {

			/**
			 * A unique identifier of the status bar item. The identifier
			 * is for example used to allow a user to show or hide the
			 * status bar item in the UI.
			 */
			id: string;

			/**
			 * A human readable name of the status bar item. The name is
			 * for example used as a label in the UI to show or hide the
			 * status bar item.
			 */
			name: string;

			/**
			 * Accessibility information used when screen reader interacts with this status bar item.
			 */
			accessibilityInformation?: AccessibilityInformation;

			/**
			 * The alignment of the status bar item.
			 */
			alignment?: StatusBarAlignment;

			/**
			 * The priority of the status bar item. Higher value means the item should
			 * be shown more to the left.
			 */
			priority?: number;
		}

		/**
		 * Creates a status bar [item](#StatusBarItem).
		 *
		 * @param options The options of the item. If not provided, some default values
		 * will be assumed. For example, the `StatusBarItemOptions.id` will be the id
		 * of the extension and the `StatusBarItemOptions.name` will be the extension name.
		 * @return A new status bar item.
		 */
		export function createStatusBarItem(options?: StatusBarItemOptions): StatusBarItem;
	}

	//#endregion

	//#region Custom editor move https://github.com/microsoft/vscode/issues/86146

	// TODO: Also for custom editor

	export interface CustomTextEditorProvider {

		/**
		 * Handle when the underlying resource for a custom editor is renamed.
		 *
		 * This allows the webview for the editor be preserved throughout the rename. If this method is not implemented,
		 * VS Code will destory the previous custom editor and create a replacement one.
		 *
		 * @param newDocument New text document to use for the custom editor.
		 * @param existingWebviewPanel Webview panel for the custom editor.
		 * @param token A cancellation token that indicates the result is no longer needed.
		 *
		 * @return Thenable indicating that the webview editor has been moved.
		 */
		// eslint-disable-next-line vscode-dts-provider-naming
		moveCustomTextEditor?(newDocument: TextDocument, existingWebviewPanel: WebviewPanel, token: CancellationToken): Thenable<void>;
	}

	//#endregion

	//#region allow QuickPicks to skip sorting: https://github.com/microsoft/vscode/issues/73904

	export interface QuickPick<T extends QuickPickItem> extends QuickInput {
		/**
		 * An optional flag to sort the final results by index of first query match in label. Defaults to true.
		 */
		sortByLabel: boolean;
	}

	//#endregion

	//#region https://github.com/microsoft/vscode/issues/106744, Notebooks (misc)

	export enum CellKind {
		Markdown = 1,
		Code = 2
	}

	export enum NotebookCellRunState {
		Running = 1,
		Idle = 2,
		Success = 3,
		Error = 4
	}

	export enum NotebookRunState {
		Running = 1,
		Idle = 2
	}

	export interface NotebookCellMetadata {
		/**
		 * Controls whether a cell's editor is editable/readonly.
		 */
		editable?: boolean;

		/**
		 * Controls if the cell is executable.
		 * This metadata is ignored for markdown cell.
		 */
		runnable?: boolean;

		/**
		 * Controls if the cell has a margin to support the breakpoint UI.
		 * This metadata is ignored for markdown cell.
		 */
		breakpointMargin?: boolean;

		/**
		 * Whether the [execution order](#NotebookCellMetadata.executionOrder) indicator will be displayed.
		 * Defaults to true.
		 */
		hasExecutionOrder?: boolean;

		/**
		 * The order in which this cell was executed.
		 */
		executionOrder?: number;

		/**
		 * A status message to be shown in the cell's status bar
		 */
		statusMessage?: string;

		/**
		 * The cell's current run state
		 */
		runState?: NotebookCellRunState;

		/**
		 * If the cell is running, the time at which the cell started running
		 */
		runStartTime?: number;

		/**
		 * The total duration of the cell's last run
		 */
		lastRunDuration?: number;

		/**
		 * Whether a code cell's editor is collapsed
		 */
		inputCollapsed?: boolean;

		/**
		 * Whether a code cell's outputs are collapsed
		 */
		outputCollapsed?: boolean;

		/**
		 * Additional attributes of a cell metadata.
		 */
		custom?: { [key: string]: any; };
	}

	// todo@API support ids https://github.com/jupyter/enhancement-proposals/blob/master/62-cell-id/cell-id.md
	export interface NotebookCell {
		readonly index: number;
		readonly notebook: NotebookDocument;
		readonly uri: Uri;
		readonly cellKind: CellKind;
		readonly document: TextDocument;
		readonly language: string;
<<<<<<< HEAD
		readonly outputs: CellOutput[];
		readonly outputs2: readonly NotebookCellOutput[];
		readonly metadata: NotebookCellMetadata;
=======
		/** @deprecated use WorkspaceEdit.replaceCellOutput */
		outputs: CellOutput[];
		// readonly outputs2: NotebookCellOutput[];
		/** @deprecated use WorkspaceEdit.replaceCellMetadata */
		metadata: NotebookCellMetadata;
>>>>>>> d0205792
	}

	export interface NotebookDocumentMetadata {
		/**
		 * Controls if users can add or delete cells
		 * Defaults to true
		 */
		editable?: boolean;

		/**
		 * Controls whether the full notebook can be run at once.
		 * Defaults to true
		 */
		runnable?: boolean;

		/**
		 * Default value for [cell editable metadata](#NotebookCellMetadata.editable).
		 * Defaults to true.
		 */
		cellEditable?: boolean;

		/**
		 * Default value for [cell runnable metadata](#NotebookCellMetadata.runnable).
		 * Defaults to true.
		 */
		cellRunnable?: boolean;

		/**
		 * Default value for [cell hasExecutionOrder metadata](#NotebookCellMetadata.hasExecutionOrder).
		 * Defaults to true.
		 */
		cellHasExecutionOrder?: boolean;

		displayOrder?: GlobPattern[];

		/**
		 * Additional attributes of the document metadata.
		 */
		custom?: { [key: string]: any; };

		/**
		 * The document's current run state
		 */
		runState?: NotebookRunState;

		/**
		 * Whether the document is trusted, default to true
		 * When false, insecure outputs like HTML, JavaScript, SVG will not be rendered.
		 */
		trusted?: boolean;

		/**
		 * Languages the document supports
		 */
		languages?: string[];
	}

	export interface NotebookDocumentContentOptions {
		/**
		 * Controls if outputs change will trigger notebook document content change and if it will be used in the diff editor
		 * Default to false. If the content provider doesn't persisit the outputs in the file document, this should be set to true.
		 */
		transientOutputs: boolean;

		/**
		 * Controls if a meetadata property change will trigger notebook document content change and if it will be used in the diff editor
		 * Default to false. If the content provider doesn't persisit a metadata property in the file document, it should be set to true.
		 */
		transientMetadata: { [K in keyof NotebookCellMetadata]?: boolean };
	}

	export interface NotebookDocument {
		readonly uri: Uri;
		readonly version: number;
		readonly fileName: string;
		readonly viewType: string;
		readonly isDirty: boolean;
		readonly isUntitled: boolean;
		readonly cells: ReadonlyArray<NotebookCell>;
		readonly contentOptions: NotebookDocumentContentOptions;
		// todo@API
		// make readonly
		// languages comes from the kernel
		languages: string[];
		readonly metadata: NotebookDocumentMetadata;
	}

	// todo@API maybe have a NotebookCellPosition sibling
	// todo@API should be a class
	export interface NotebookCellRange {
		readonly start: number;
		/**
		 * exclusive
		 */
		readonly end: number;
	}

	export enum NotebookEditorRevealType {
		/**
		 * The range will be revealed with as little scrolling as possible.
		 */
		Default = 0,
		/**
		 * The range will always be revealed in the center of the viewport.
		 */
		InCenter = 1,

		/**
		 * If the range is outside the viewport, it will be revealed in the center of the viewport.
		 * Otherwise, it will be revealed with as little scrolling as possible.
		 */
		InCenterIfOutsideViewport = 2,

		/**
		 * The range will always be revealed at the top of the viewport.
		 */
		AtTop = 3
	}

	export interface NotebookEditor {
		/**
		 * The document associated with this notebook editor.
		 */
		readonly document: NotebookDocument;

		/**
		 * The primary selected cell on this notebook editor.
		 */
		// todo@API should not be undefined, rather a default
		readonly selection?: NotebookCell;

		// @rebornix
		// todo@API should replace selection
		// never empty!
		// primary/secondary selections
		// readonly selections: NotebookCellRange[];

		/**
		 * The current visible ranges in the editor (vertically).
		 */
		readonly visibleRanges: NotebookCellRange[];

		revealRange(range: NotebookCellRange, revealType?: NotebookEditorRevealType): void;

		/**
		 * The column in which this editor shows.
		 */
		// @jrieken
		// todo@API maybe never undefined because notebooks always show in the editor area (unlike text editors)
		// maybe for notebook diff editor
		readonly viewColumn?: ViewColumn;

		/**
		 * Fired when the panel is disposed.
		 */
		// @rebornix REMOVE/REplace NotebookCommunication
		// todo@API fishy? notebooks are public objects, there should be a "global" events for this
		readonly onDidDispose: Event<void>;
	}

	export interface NotebookDocumentMetadataChangeEvent {
		readonly document: NotebookDocument;
	}

	export interface NotebookCellsChangeData {
		readonly start: number;
		readonly deletedCount: number;
		readonly deletedItems: NotebookCell[];
		readonly items: NotebookCell[];
	}

	export interface NotebookCellsChangeEvent {

		/**
		 * The affected document.
		 */
		readonly document: NotebookDocument;
		readonly changes: ReadonlyArray<NotebookCellsChangeData>;
	}

	export interface NotebookCellOutputsChangeEvent {

		/**
		 * The affected document.
		 */
		readonly document: NotebookDocument;
		readonly cells: NotebookCell[];
	}

	export interface NotebookCellLanguageChangeEvent {

		/**
		 * The affected document.
		 */
		readonly document: NotebookDocument;
		readonly cell: NotebookCell;
		readonly language: string;
	}

	export interface NotebookCellMetadataChangeEvent {
		readonly document: NotebookDocument;
		readonly cell: NotebookCell;
	}

	export interface NotebookEditorSelectionChangeEvent {
		readonly notebookEditor: NotebookEditor;
		// @rebornix
		// todo@API show NotebookCellRange[] instead
		readonly selection?: NotebookCell;
	}

	export interface NotebookEditorVisibleRangesChangeEvent {
		readonly notebookEditor: NotebookEditor;
		readonly visibleRanges: ReadonlyArray<NotebookCellRange>;
	}

	// todo@API support ids https://github.com/jupyter/enhancement-proposals/blob/master/62-cell-id/cell-id.md
	export interface NotebookCellData {
		readonly cellKind: CellKind;
		readonly source: string;
		readonly language: string;
		// todo@API maybe use a separate data type?
		readonly outputs: (CellOutput | NotebookCellOutput)[];
		readonly metadata: NotebookCellMetadata | undefined;
	}

	export interface NotebookData {
		readonly cells: NotebookCellData[];
		readonly languages: string[];
		readonly metadata: NotebookDocumentMetadata;
	}


	/**
	 * Communication object passed to the {@link NotebookContentProvider} and
	 * {@link NotebookOutputRenderer} to communicate with the webview.
	 */
	export interface NotebookCommunication {
		/**
		 * ID of the editor this object communicates with. A single notebook
		 * document can have multiple attached webviews and editors, when the
		 * notebook is split for instance. The editor ID lets you differentiate
		 * between them.
		 */
		readonly editorId: string;

		/**
		 * Fired when the output hosting webview posts a message.
		 */
		readonly onDidReceiveMessage: Event<any>;
		/**
		 * Post a message to the output hosting webview.
		 *
		 * Messages are only delivered if the editor is live.
		 *
		 * @param message Body of the message. This must be a string or other json serializable object.
		 */
		postMessage(message: any): Thenable<boolean>;

		/**
		 * Convert a uri for the local file system to one that can be used inside outputs webview.
		 */
		asWebviewUri(localResource: Uri): Uri;

		// @rebornix
		// readonly onDidDispose: Event<void>;
	}

	// export function registerNotebookKernel(selector: string, kernel: NotebookKernel): Disposable;


	export interface NotebookDocumentShowOptions {
		viewColumn?: ViewColumn;
		preserveFocus?: boolean;
		preview?: boolean;
		selection?: NotebookCellRange;
	}

	export namespace notebook {

		export function openNotebookDocument(uri: Uri, viewType?: string): Thenable<NotebookDocument>;
		export const onDidOpenNotebookDocument: Event<NotebookDocument>;
		export const onDidCloseNotebookDocument: Event<NotebookDocument>;

		// todo@API really needed?
		export const onDidSaveNotebookDocument: Event<NotebookDocument>;

		/**
		 * All currently known notebook documents.
		 */
		export const notebookDocuments: ReadonlyArray<NotebookDocument>;
		export const onDidChangeNotebookDocumentMetadata: Event<NotebookDocumentMetadataChangeEvent>;
		export const onDidChangeNotebookCells: Event<NotebookCellsChangeEvent>;
		export const onDidChangeCellOutputs: Event<NotebookCellOutputsChangeEvent>;
		export const onDidChangeCellLanguage: Event<NotebookCellLanguageChangeEvent>;
		export const onDidChangeCellMetadata: Event<NotebookCellMetadataChangeEvent>;
	}

	export namespace window {
		export const visibleNotebookEditors: NotebookEditor[];
		export const onDidChangeVisibleNotebookEditors: Event<NotebookEditor[]>;
		export const activeNotebookEditor: NotebookEditor | undefined;
		export const onDidChangeActiveNotebookEditor: Event<NotebookEditor | undefined>;
		export const onDidChangeNotebookEditorSelection: Event<NotebookEditorSelectionChangeEvent>;
		export const onDidChangeNotebookEditorVisibleRanges: Event<NotebookEditorVisibleRangesChangeEvent>;
		export function showNotebookDocument(document: NotebookDocument, options?: NotebookDocumentShowOptions): Thenable<NotebookEditor>;
	}

	//#endregion

	//#region https://github.com/microsoft/vscode/issues/106744, NotebookCellOutput

	/** @deprecated */
	export enum CellOutputKind {
		Text = 1,
		Error = 2,
		Rich = 3
	}

	/** @deprecated */
	export interface CellStreamOutput {
		outputKind: CellOutputKind.Text;
		text: string;
	}

	/** @deprecated */
	export interface CellErrorOutput {
		outputKind: CellOutputKind.Error;
		/**
		 * Exception Name
		 */
		ename: string;
		/**
		 * Exception Value
		 */
		evalue: string;
		/**
		 * Exception call stack
		 */
		traceback: string[];
	}

	/** @deprecated */
	export interface NotebookCellOutputMetadata {
		/**
		 * Additional attributes of a cell metadata.
		 */
		custom?: { [key: string]: any; };
	}

	/** @deprecated */
	export interface CellDisplayOutput {
		outputKind: CellOutputKind.Rich;
		/**
		 * { mime_type: value }
		 *
		 * Example:
		 * ```json
		 * {
		 *   "outputKind": vscode.CellOutputKind.Rich,
		 *   "data": {
		 *      "text/html": [
		 *          "<h1>Hello</h1>"
		 *       ],
		 *      "text/plain": [
		 *        "<IPython.lib.display.IFrame at 0x11dee3e80>"
		 *      ]
		 *   }
		 * }
		 */
		data: { [key: string]: any; };

		readonly metadata?: NotebookCellOutputMetadata;
	}

	/** @deprecated */
	export type CellOutput = CellStreamOutput | CellErrorOutput | CellDisplayOutput;

	// code specific mime types
	// application/x.notebook.error-traceback
	// application/x.notebook.stream
	export class NotebookCellOutputItem {

		// todo@API
		// add factory functions for common mime types
		// static textplain(value:string): NotebookCellOutputItem;
		// static errortrace(value:any): NotebookCellOutputItem;

		readonly mime: string;
		readonly value: unknown;
		readonly metadata?: Record<string, string | number | boolean>;

		constructor(mime: string, value: unknown, metadata?: Record<string, string | number | boolean>);
	}

	// @jrieken
	//TODO@API add execution count to cell output?
	export class NotebookCellOutput {
		readonly id: string;
		readonly outputs: NotebookCellOutputItem[];
		constructor(outputs: NotebookCellOutputItem[]);
	}

	//#endregion

	//#region https://github.com/microsoft/vscode/issues/106744, NotebookEditorEdit

	export interface WorkspaceEdit {
		replaceNotebookMetadata(uri: Uri, value: NotebookDocumentMetadata): void;

		// todo@API use NotebookCellRange
		replaceNotebookCells(uri: Uri, start: number, end: number, cells: NotebookCellData[], metadata?: WorkspaceEditEntryMetadata): void;
		replaceNotebookCellMetadata(uri: Uri, index: number, cellMetadata: NotebookCellMetadata, metadata?: WorkspaceEditEntryMetadata): void;

		replaceNotebookCellOutput(uri: Uri, index: number, outputs: (NotebookCellOutput | CellOutput)[], metadata?: WorkspaceEditEntryMetadata): void;
		appendNotebookCellOutput(uri: Uri, index: number, outputs: (NotebookCellOutput | CellOutput)[], metadata?: WorkspaceEditEntryMetadata): void;

		// TODO@api
		// https://jupyter-protocol.readthedocs.io/en/latest/messaging.html#update-display-data
<<<<<<< HEAD
		replaceNotebookCellOutputItems(uri: Uri, index: number, outputId: string, items: NotebookCellOutputItem[], metadata?: WorkspaceEditEntryMetadata): void;
		appendNotebookCellOutputItems(uri: Uri, index: number, outputId: string, items: NotebookCellOutputItem[], metadata?: WorkspaceEditEntryMetadata): void;
=======
		// replaceNotebookCellOutput(uri: Uri, index: number, outputId:string, outputs: NotebookCellOutputItem[], metadata?: WorkspaceEditEntryMetadata): void;
		// appendNotebookCellOutput(uri: Uri, index: number, outputId:string, outputs: NotebookCellOutputItem[], metadata?: WorkspaceEditEntryMetadata): void;
>>>>>>> d0205792
	}

	export interface NotebookEditorEdit {
		replaceMetadata(value: NotebookDocumentMetadata): void;
		replaceCells(start: number, end: number, cells: NotebookCellData[]): void;
		replaceCellOutput(index: number, outputs: (NotebookCellOutput | CellOutput)[]): void;
		replaceCellMetadata(index: number, metadata: NotebookCellMetadata): void;
	}

	export interface NotebookEditor {
		/**
		 * Perform an edit on the notebook associated with this notebook editor.
		 *
		 * The given callback-function is invoked with an [edit-builder](#NotebookEditorEdit) which must
		 * be used to make edits. Note that the edit-builder is only valid while the
		 * callback executes.
		 *
		 * @param callback A function which can create edits using an [edit-builder](#NotebookEditorEdit).
		 * @return A promise that resolves with a value indicating if the edits could be applied.
		 */
		// @jrieken REMOVE maybe
		edit(callback: (editBuilder: NotebookEditorEdit) => void): Thenable<boolean>;
	}

	//#endregion

	//#region https://github.com/microsoft/vscode/issues/106744, NotebookContentProvider

	interface NotebookDocumentBackup {
		/**
		 * Unique identifier for the backup.
		 *
		 * This id is passed back to your extension in `openNotebook` when opening a notebook editor from a backup.
		 */
		readonly id: string;

		/**
		 * Delete the current backup.
		 *
		 * This is called by VS Code when it is clear the current backup is no longer needed, such as when a new backup
		 * is made or when the file is saved.
		 */
		delete(): void;
	}

	interface NotebookDocumentBackupContext {
		readonly destination: Uri;
	}

	interface NotebookDocumentOpenContext {
		readonly backupId?: string;
	}

	export interface NotebookContentProvider {
		readonly options?: NotebookDocumentContentOptions;
		readonly onDidChangeNotebookContentOptions?: Event<NotebookDocumentContentOptions>;
		/**
		 * Content providers should always use [file system providers](#FileSystemProvider) to
		 * resolve the raw content for `uri` as the resouce is not necessarily a file on disk.
		 */
		// eslint-disable-next-line vscode-dts-provider-naming
		openNotebook(uri: Uri, openContext: NotebookDocumentOpenContext): NotebookData | Thenable<NotebookData>;
		// eslint-disable-next-line vscode-dts-provider-naming
		// eslint-disable-next-line vscode-dts-cancellation
		resolveNotebook(document: NotebookDocument, webview: NotebookCommunication): Thenable<void>;
		// eslint-disable-next-line vscode-dts-provider-naming
		saveNotebook(document: NotebookDocument, cancellation: CancellationToken): Thenable<void>;
		// eslint-disable-next-line vscode-dts-provider-naming
		saveNotebookAs(targetResource: Uri, document: NotebookDocument, cancellation: CancellationToken): Thenable<void>;
		// eslint-disable-next-line vscode-dts-provider-naming
		backupNotebook(document: NotebookDocument, context: NotebookDocumentBackupContext, cancellation: CancellationToken): Thenable<NotebookDocumentBackup>;

		// ???
		// provideKernels(document: NotebookDocument, token: CancellationToken): ProviderResult<T[]>;
	}

	export namespace notebook {

		// TODO@api use NotebookDocumentFilter instead of just notebookType:string?
		// TODO@API options duplicates the more powerful variant on NotebookContentProvider
		export function registerNotebookContentProvider(notebookType: string, provider: NotebookContentProvider,
			options?: NotebookDocumentContentOptions & {
				/**
				 * Not ready for production or development use yet.
				 */
				viewOptions?: {
					displayName: string;
					filenamePattern: NotebookFilenamePattern[];
					exclusive?: boolean;
				};
			}
		): Disposable;
	}

	//#endregion

	//#region https://github.com/microsoft/vscode/issues/106744, NotebookKernel

	export interface NotebookKernel {
		readonly id?: string;
		label: string;
		description?: string;
		detail?: string;
		isPreferred?: boolean;
		preloads?: Uri[];
		// @roblourens
		// todo@API change to `executeCells(document: NotebookDocument, cells: NotebookCellRange[], context:{isWholeNotebooke: boolean}, token: CancelationToken): void;`
		// todo@API interrupt vs cancellation, https://github.com/microsoft/vscode/issues/106741
		// interrupt?():void;
		executeCell(document: NotebookDocument, cell: NotebookCell): void;
		cancelCellExecution(document: NotebookDocument, cell: NotebookCell): void;
		executeAllCells(document: NotebookDocument): void;
		cancelAllCellsExecution(document: NotebookDocument): void;
	}

	export type NotebookFilenamePattern = GlobPattern | { include: GlobPattern; exclude: GlobPattern; };

	// todo@API why not for NotebookContentProvider?
	export interface NotebookDocumentFilter {
		viewType?: string | string[];
		filenamePattern?: NotebookFilenamePattern;
	}

	// todo@API very unclear, provider MUST not return alive object but only data object
	// todo@API unclear how the flow goes
	export interface NotebookKernelProvider<T extends NotebookKernel = NotebookKernel> {
		onDidChangeKernels?: Event<NotebookDocument | undefined>;
		provideKernels(document: NotebookDocument, token: CancellationToken): ProviderResult<T[]>;
		resolveKernel?(kernel: T, document: NotebookDocument, webview: NotebookCommunication, token: CancellationToken): ProviderResult<void>;
	}

	export interface NotebookEditor {
		/**
		 * Active kernel used in the editor
		 */
		// todo@API unsure about that
		// kernel, kernel selection, kernel provider
		readonly kernel?: NotebookKernel;
	}

	export namespace notebook {
		export const onDidChangeActiveNotebookKernel: Event<{ document: NotebookDocument, kernel: NotebookKernel | undefined; }>;

		export function registerNotebookKernelProvider(selector: NotebookDocumentFilter, provider: NotebookKernelProvider): Disposable;
	}

	//#endregion

	//#region https://github.com/microsoft/vscode/issues/106744, NotebookEditorDecorationType

	export interface NotebookEditor {
		setDecorations(decorationType: NotebookEditorDecorationType, range: NotebookCellRange): void;
	}

	export interface NotebookDecorationRenderOptions {
		backgroundColor?: string | ThemeColor;
		borderColor?: string | ThemeColor;
		top: ThemableDecorationAttachmentRenderOptions;
	}

	export interface NotebookEditorDecorationType {
		readonly key: string;
		dispose(): void;
	}

	export namespace notebook {
		export function createNotebookEditorDecorationType(options: NotebookDecorationRenderOptions): NotebookEditorDecorationType;
	}

	//#endregion

	//#region https://github.com/microsoft/vscode/issues/106744, NotebookCellStatusBarItem

	/**
	 * Represents the alignment of status bar items.
	 */
	export enum NotebookCellStatusBarAlignment {

		/**
		 * Aligned to the left side.
		 */
		Left = 1,

		/**
		 * Aligned to the right side.
		 */
		Right = 2
	}

	export interface NotebookCellStatusBarItem {
		readonly cell: NotebookCell;
		readonly alignment: NotebookCellStatusBarAlignment;
		readonly priority?: number;
		text: string;
		tooltip: string | undefined;
		command: string | Command | undefined;
		accessibilityInformation?: AccessibilityInformation;
		show(): void;
		hide(): void;
		dispose(): void;
	}

	export namespace notebook {
		/**
		 * Creates a notebook cell status bar [item](#NotebookCellStatusBarItem).
		 * It will be disposed automatically when the notebook document is closed or the cell is deleted.
		 *
		 * @param cell The cell on which this item should be shown.
		 * @param alignment The alignment of the item.
		 * @param priority The priority of the item. Higher values mean the item should be shown more to the left.
		 * @return A new status bar item.
		 */
		// @roblourens
		// todo@API this should be a provider, https://github.com/microsoft/vscode/issues/105809
		export function createCellStatusBarItem(cell: NotebookCell, alignment?: NotebookCellStatusBarAlignment, priority?: number): NotebookCellStatusBarItem;
	}

	//#endregion

	//#region https://github.com/microsoft/vscode/issues/106744, NotebookConcatTextDocument

	export namespace notebook {
		/**
		 * Create a document that is the concatenation of all  notebook cells. By default all code-cells are included
		 * but a selector can be provided to narrow to down the set of cells.
		 *
		 * @param notebook
		 * @param selector
		 */
		// @jrieken REMOVE. p_never
		// todo@API really needed? we didn't find a user here
		export function createConcatTextDocument(notebook: NotebookDocument, selector?: DocumentSelector): NotebookConcatTextDocument;
	}

	export interface NotebookConcatTextDocument {
		uri: Uri;
		isClosed: boolean;
		dispose(): void;
		onDidChange: Event<void>;
		version: number;
		getText(): string;
		getText(range: Range): string;

		offsetAt(position: Position): number;
		positionAt(offset: number): Position;
		validateRange(range: Range): Range;
		validatePosition(position: Position): Position;

		locationAt(positionOrRange: Position | Range): Location;
		positionAt(location: Location): Position;
		contains(uri: Uri): boolean;
	}

	//#endregion

	//#region https://github.com/microsoft/vscode/issues/39441

	export interface CompletionItem {
		/**
		 * Will be merged into CompletionItem#label
		 */
		label2?: CompletionItemLabel;
	}

	export interface CompletionItemLabel {
		/**
		 * The function or variable. Rendered leftmost.
		 */
		name: string;

		/**
		 * The parameters without the return type. Render after `name`.
		 */
		parameters?: string;

		/**
		 * The fully qualified name, like package name or file path. Rendered after `signature`.
		 */
		qualifier?: string;

		/**
		 * The return-type of a function or type of a property/variable. Rendered rightmost.
		 */
		type?: string;
	}

	//#endregion

	//#region @eamodio - timeline: https://github.com/microsoft/vscode/issues/84297

	export class TimelineItem {
		/**
		 * A timestamp (in milliseconds since 1 January 1970 00:00:00) for when the timeline item occurred.
		 */
		timestamp: number;

		/**
		 * A human-readable string describing the timeline item.
		 */
		label: string;

		/**
		 * Optional id for the timeline item. It must be unique across all the timeline items provided by this source.
		 *
		 * If not provided, an id is generated using the timeline item's timestamp.
		 */
		id?: string;

		/**
		 * The icon path or [ThemeIcon](#ThemeIcon) for the timeline item.
		 */
		iconPath?: Uri | { light: Uri; dark: Uri; } | ThemeIcon;

		/**
		 * A human readable string describing less prominent details of the timeline item.
		 */
		description?: string;

		/**
		 * The tooltip text when you hover over the timeline item.
		 */
		detail?: string;

		/**
		 * The [command](#Command) that should be executed when the timeline item is selected.
		 */
		command?: Command;

		/**
		 * Context value of the timeline item. This can be used to contribute specific actions to the item.
		 * For example, a timeline item is given a context value as `commit`. When contributing actions to `timeline/item/context`
		 * using `menus` extension point, you can specify context value for key `timelineItem` in `when` expression like `timelineItem == commit`.
		 * ```
		 *	"contributes": {
		 *		"menus": {
		 *			"timeline/item/context": [
		 *				{
		 *					"command": "extension.copyCommitId",
		 *					"when": "timelineItem == commit"
		 *				}
		 *			]
		 *		}
		 *	}
		 * ```
		 * This will show the `extension.copyCommitId` action only for items where `contextValue` is `commit`.
		 */
		contextValue?: string;

		/**
		 * Accessibility information used when screen reader interacts with this timeline item.
		 */
		accessibilityInformation?: AccessibilityInformation;

		/**
		 * @param label A human-readable string describing the timeline item
		 * @param timestamp A timestamp (in milliseconds since 1 January 1970 00:00:00) for when the timeline item occurred
		 */
		constructor(label: string, timestamp: number);
	}

	export interface TimelineChangeEvent {
		/**
		 * The [uri](#Uri) of the resource for which the timeline changed.
		 */
		uri: Uri;

		/**
		 * A flag which indicates whether the entire timeline should be reset.
		 */
		reset?: boolean;
	}

	export interface Timeline {
		readonly paging?: {
			/**
			 * A provider-defined cursor specifying the starting point of timeline items which are after the ones returned.
			 * Use `undefined` to signal that there are no more items to be returned.
			 */
			readonly cursor: string | undefined;
		};

		/**
		 * An array of [timeline items](#TimelineItem).
		 */
		readonly items: readonly TimelineItem[];
	}

	export interface TimelineOptions {
		/**
		 * A provider-defined cursor specifying the starting point of the timeline items that should be returned.
		 */
		cursor?: string;

		/**
		 * An optional maximum number timeline items or the all timeline items newer (inclusive) than the timestamp or id that should be returned.
		 * If `undefined` all timeline items should be returned.
		 */
		limit?: number | { timestamp: number; id?: string; };
	}

	export interface TimelineProvider {
		/**
		 * An optional event to signal that the timeline for a source has changed.
		 * To signal that the timeline for all resources (uris) has changed, do not pass any argument or pass `undefined`.
		 */
		onDidChange?: Event<TimelineChangeEvent | undefined>;

		/**
		 * An identifier of the source of the timeline items. This can be used to filter sources.
		 */
		readonly id: string;

		/**
		 * A human-readable string describing the source of the timeline items. This can be used as the display label when filtering sources.
		 */
		readonly label: string;

		/**
		 * Provide [timeline items](#TimelineItem) for a [Uri](#Uri).
		 *
		 * @param uri The [uri](#Uri) of the file to provide the timeline for.
		 * @param options A set of options to determine how results should be returned.
		 * @param token A cancellation token.
		 * @return The [timeline result](#TimelineResult) or a thenable that resolves to such. The lack of a result
		 * can be signaled by returning `undefined`, `null`, or an empty array.
		 */
		provideTimeline(uri: Uri, options: TimelineOptions, token: CancellationToken): ProviderResult<Timeline>;
	}

	export namespace workspace {
		/**
		 * Register a timeline provider.
		 *
		 * Multiple providers can be registered. In that case, providers are asked in
		 * parallel and the results are merged. A failing provider (rejected promise or exception) will
		 * not cause a failure of the whole operation.
		 *
		 * @param scheme A scheme or schemes that defines which documents this provider is applicable to. Can be `*` to target all documents.
		 * @param provider A timeline provider.
		 * @return A [disposable](#Disposable) that unregisters this provider when being disposed.
		*/
		export function registerTimelineProvider(scheme: string | string[], provider: TimelineProvider): Disposable;
	}

	//#endregion

	//#region https://github.com/microsoft/vscode/issues/91555

	export enum StandardTokenType {
		Other = 0,
		Comment = 1,
		String = 2,
		RegEx = 4
	}

	export interface TokenInformation {
		type: StandardTokenType;
		range: Range;
	}

	export namespace languages {
		export function getTokenInformationAtPosition(document: TextDocument, position: Position): Thenable<TokenInformation>;
	}

	//#endregion

	//#region https://github.com/microsoft/vscode/issues/16221

	// todo@API rename to InlayHint
	// todo@API add InlayHintKind with type, argument, etc
	// todo@API add "mini-markdown" for links and styles

	export namespace languages {
		/**
		 * Register a inline hints provider.
		 *
		 * Multiple providers can be registered for a language. In that case providers are asked in
		 * parallel and the results are merged. A failing provider (rejected promise or exception) will
		 * not cause a failure of the whole operation.
		 *
		 * @param selector A selector that defines the documents this provider is applicable to.
		 * @param provider An inline hints provider.
		 * @return A [disposable](#Disposable) that unregisters this provider when being disposed.
		 */
		export function registerInlineHintsProvider(selector: DocumentSelector, provider: InlineHintsProvider): Disposable;
	}

	/**
	 * Inline hint information.
	 */
	export class InlineHint {
		/**
		 * The text of the hint.
		 */
		text: string;
		/**
		 * The range of the hint.
		 */
		range: Range;
		/**
		 * Tooltip when hover on the hint.
		 */
		description?: string | MarkdownString;
		/**
		 * Whitespace before the hint.
		 */
		whitespaceBefore?: boolean;
		/**
		 * Whitespace after the hint.
		 */
		whitespaceAfter?: boolean;

		/**
		 * Creates a new inline hint information object.
		 *
		 * @param text The text of the hint.
		 * @param range The range of the hint.
		 * @param hoverMessage Tooltip when hover on the hint.
		 * @param whitespaceBefore Whitespace before the hint.
		 * @param whitespaceAfter TWhitespace after the hint.
		 */
		constructor(text: string, range: Range, description?: string | MarkdownString, whitespaceBefore?: boolean, whitespaceAfter?: boolean);
	}

	/**
	 * The inline hints provider interface defines the contract between extensions and
	 * the inline hints feature.
	 */
	export interface InlineHintsProvider {

		/**
		 * An optional event to signal that inline hints have changed.
		 * @see [EventEmitter](#EventEmitter)
		 */
		onDidChangeInlineHints?: Event<void>;

		/**
		 * @param model The document in which the command was invoked.
		 * @param range The range for which line hints should be computed.
		 * @param token A cancellation token.
		 *
		 * @return A list of arguments labels or a thenable that resolves to such.
		 */
		provideInlineHints(model: TextDocument, range: Range, token: CancellationToken): ProviderResult<InlineHint[]>;
	}
	//#endregion

	//#region https://github.com/microsoft/vscode/issues/104436

	export enum ExtensionRuntime {
		/**
		 * The extension is running in a NodeJS extension host. Runtime access to NodeJS APIs is available.
		 */
		Node = 1,
		/**
		 * The extension is running in a Webworker extension host. Runtime access is limited to Webworker APIs.
		 */
		Webworker = 2
	}

	export interface ExtensionContext {
		readonly extensionRuntime: ExtensionRuntime;
	}

	//#endregion

	//#region https://github.com/microsoft/vscode/issues/102091

	export interface TextDocument {

		/**
		 * The [notebook](#NotebookDocument) that contains this document as a notebook cell or `undefined` when
		 * the document is not contained by a notebook (this should be the more frequent case).
		 */
		notebook: NotebookDocument | undefined;
	}
	//#endregion

	//#region https://github.com/microsoft/vscode/issues/107467
	/*
		General activation events:
			- `onLanguage:*` most test extensions will want to activate when their
				language is opened to provide code lenses.
			- `onTests:*` new activation event very simiular to `workspaceContains`,
				but only fired when the user wants to run tests or opens the test explorer.
	*/
	export namespace test {
		/**
		 * Registers a provider that discovers tests for the given document
		 * selectors. It is activated when either tests need to be enumerated, or
		 * a document matching the selector is opened.
		 */
		export function registerTestProvider<T extends TestItem>(testProvider: TestProvider<T>): Disposable;

		/**
		 * Runs tests with the given options. If no options are given, then
		 * all tests are run. Returns the resulting test run.
		 */
		export function runTests<T extends TestItem>(options: TestRunOptions<T>, cancellationToken?: CancellationToken): Thenable<void>;

		/**
		 * Returns an observer that retrieves tests in the given workspace folder.
		 */
		export function createWorkspaceTestObserver(workspaceFolder: WorkspaceFolder): TestObserver;

		/**
		 * Returns an observer that retrieves tests in the given text document.
		 */
		export function createDocumentTestObserver(document: TextDocument): TestObserver;

		/**
		 * The last or selected test run. Cleared when a new test run starts.
		 */
		export const testResults: TestResults | undefined;

		/**
		 * Event that fires when the testResults are updated.
		 */
		export const onDidChangeTestResults: Event<void>;
	}

	export interface TestResults {
		/**
		 * The results from the latest test run. The array contains a snapshot of
		 * all tests involved in the run at the moment when it completed.
		 */
		readonly tests: ReadonlyArray<RequiredTestItem> | undefined;
	}

	export interface TestObserver {
		/**
		 * List of tests returned by test provider for files in the workspace.
		 */
		readonly tests: ReadonlyArray<RequiredTestItem>;

		/**
		 * An event that fires when an existing test in the collection changes, or
		 * null if a top-level test was added or removed. When fired, the consumer
		 * should check the test item and all its children for changes.
		 */
		readonly onDidChangeTest: Event<TestChangeEvent>;

		/**
		 * An event the fires when all test providers have signalled that the tests
		 * the observer references have been discovered. Providers may continue to
		 * watch for changes and cause {@link onDidChangeTest} to fire as files
		 * change, until the observer is disposed.
		 *
		 * @todo as below
		 */
		readonly onDidDiscoverInitialTests: Event<void>;

		/**
		 * Dispose of the observer, allowing VS Code to eventually tell test
		 * providers that they no longer need to update tests.
		 */
		dispose(): void;
	}

	export interface TestChangeEvent {
		/**
		 * List of all tests that are newly added.
		 */
		readonly added: ReadonlyArray<RequiredTestItem>;

		/**
		 * List of existing tests that have updated.
		 */
		readonly updated: ReadonlyArray<RequiredTestItem>;

		/**
		 * List of existing tests that have been removed.
		 */
		readonly removed: ReadonlyArray<RequiredTestItem>;

		/**
		 * Highest node in the test tree under which changes were made. This can
		 * be easily plugged into events like the TreeDataProvider update event.
		 */
		readonly commonChangeAncestor: RequiredTestItem | null;
	}

	/**
	 * Tree of tests returned from the provide methods in the {@link TestProvider}.
	 */
	export interface TestHierarchy<T extends TestItem> {
		/**
		 * Root node for tests. The `testRoot` instance must not be replaced over
		 * the lifespan of the TestHierarchy, since you will need to reference it
		 * in `onDidChangeTest` when a test is added or removed.
		 */
		readonly root: T;

		/**
		 * An event that fires when an existing test under the `root` changes.
		 * This can be a result of a state change in a test run, a property update,
		 * or an update to its children. Changes made to tests will not be visible
		 * to {@link TestObserver} instances until this event is fired.
		 *
		 * This will signal a change recursively to all children of the given node.
		 * For example, firing the event with the {@link testRoot} will refresh
		 * all tests.
		 */
		readonly onDidChangeTest: Event<T>;

		/**
		 * Promise that should be resolved when all tests that are initially
		 * defined have been discovered. The provider should continue to watch for
		 * changes and fire `onDidChangeTest` until the hierarchy is disposed.
		 */
		readonly discoveredInitialTests?: Thenable<unknown>;

		/**
		 * Dispose will be called when there are no longer observers interested
		 * in the hierarchy.
		 */
		dispose(): void;
	}

	/**
	 * Discovers and provides tests. It's expected that the TestProvider will
	 * ambiently listen to {@link vscode.window.onDidChangeVisibleTextEditors} to
	 * provide test information about the open files for use in code lenses and
	 * other file-specific UI.
	 *
	 * Additionally, the UI may request it to discover tests for the workspace
	 * via `addWorkspaceTests`.
	 *
	 * @todo rename from provider
	 */
	export interface TestProvider<T extends TestItem = TestItem> {
		/**
		 * Requests that tests be provided for the given workspace. This will
		 * generally be called when tests need to be enumerated for the
		 * workspace.
		 *
		 * It's guaranteed that this method will not be called again while
		 * there is a previous undisposed watcher for the given workspace folder.
		 */
		// eslint-disable-next-line vscode-dts-provider-naming
		createWorkspaceTestHierarchy?(workspace: WorkspaceFolder): TestHierarchy<T> | undefined;

		/**
		 * Requests that tests be provided for the given document. This will
		 * be called when tests need to be enumerated for a single open file,
		 * for instance by code lens UI.
		 */
		// eslint-disable-next-line vscode-dts-provider-naming
		createDocumentTestHierarchy?(document: TextDocument): TestHierarchy<T> | undefined;

		/**
		 * Starts a test run. This should cause {@link onDidChangeTest} to
		 * fire with update test states during the run.
		 * @todo this will eventually need to be able to return a summary report, coverage for example.
		 */
		// eslint-disable-next-line vscode-dts-provider-naming
		runTests?(options: TestRunOptions<T>, cancellationToken: CancellationToken): ProviderResult<void>;
	}

	/**
	 * Options given to `TestProvider.runTests`
	 */
	export interface TestRunOptions<T extends TestItem = TestItem> {
		/**
		 * Array of specific tests to run. The {@link TestProvider.testRoot} may
		 * be provided as an indication to run all tests.
		 */
		tests: T[];

		/**
		 * Whether or not tests in this run should be debugged.
		 */
		debug: boolean;
	}

	/**
	 * A test item is an item shown in the "test explorer" view. It encompasses
	 * both a suite and a test, since they have almost or identical capabilities.
	 */
	export interface TestItem {
		/**
		 * Display name describing the test case.
		 */
		label: string;

		/**
		 * Optional unique identifier for the TestItem. This is used to correlate
		 * test results and tests in the document with those in the workspace
		 * (test explorer). This must not change for the lifetime of a test item.
		 *
		 * If the ID is not provided, it defaults to the concatenation of the
		 * item's label and its parent's ID, if any.
		 */
		readonly id?: string;

		/**
		 * Optional description that appears next to the label.
		 */
		description?: string;

		/**
		 * Whether this test item can be run individually, defaults to `true`
		 * if not provided.
		 *
		 * In some cases, like Go's tests, test can have children but these
		 * children cannot be run independently.
		 */
		runnable?: boolean;

		/**
		 * Whether this test item can be debugged. Defaults to `false` if not provided.
		 */
		debuggable?: boolean;

		/**
		 * VS Code location.
		 */
		location?: Location;

		/**
		 * Optional list of nested tests for this item.
		 */
		children?: TestItem[];

		/**
		 * Test run state. Will generally be {@link TestRunState.Unset} by
		 * default.
		 */
		state: TestState;
	}

	/**
	 * A {@link TestItem} with its defaults filled in.
	 */
	export type RequiredTestItem = {
		[K in keyof Required<TestItem>]: K extends 'children'
		? RequiredTestItem[]
		: (K extends 'description' | 'location' ? TestItem[K] : Required<TestItem>[K])
	};

	export enum TestRunState {
		// Initial state
		Unset = 0,
		// Test will be run, but is not currently running.
		Queued = 1,
		// Test is currently running
		Running = 2,
		// Test run has passed
		Passed = 3,
		// Test run has failed (on an assertion)
		Failed = 4,
		// Test run has been skipped
		Skipped = 5,
		// Test run failed for some other reason (compilation error, timeout, etc)
		Errored = 6
	}

	/**
	 * TestState includes a test and its run state. This is included in the
	 * {@link TestItem} and is immutable; it should be replaced in th TestItem
	 * in order to update it. This allows consumers to quickly and easily check
	 * for changes via object identity.
	 */
	export class TestState {
		/**
		 * Current state of the test.
		 */
		readonly runState: TestRunState;

		/**
		 * Optional duration of the test run, in milliseconds.
		 */
		readonly duration?: number;

		/**
		 * Associated test run message. Can, for example, contain assertion
		 * failure information if the test fails.
		 */
		readonly messages: ReadonlyArray<Readonly<TestMessage>>;

		/**
		 * @param state Run state to hold in the test state
		 * @param messages List of associated messages for the test
		 * @param duration Length of time the test run took, if appropriate.
		 */
		constructor(runState: TestRunState, messages?: TestMessage[], duration?: number);
	}

	/**
	 * Represents the severity of test messages.
	 */
	export enum TestMessageSeverity {
		Error = 0,
		Warning = 1,
		Information = 2,
		Hint = 3
	}

	/**
	 * Message associated with the test state. Can be linked to a specific
	 * source range -- useful for assertion failures, for example.
	 */
	export interface TestMessage {
		/**
		 * Human-readable message text to display.
		 */
		message: string | MarkdownString;

		/**
		 * Message severity. Defaults to "Error", if not provided.
		 */
		severity?: TestMessageSeverity;

		/**
		 * Expected test output. If given with `actual`, a diff view will be shown.
		 */
		expectedOutput?: string;

		/**
		 * Actual test output. If given with `actual`, a diff view will be shown.
		 */
		actualOutput?: string;

		/**
		 * Associated file location.
		 */
		location?: Location;
	}

	//#endregion

	//#region Opener service (https://github.com/microsoft/vscode/issues/109277)

	/**
	 * Details if an `ExternalUriOpener` can open a uri.
	 *
	 * The priority is also used to rank multiple openers against each other and determine
	 * if an opener should be selected automatically or if the user should be prompted to
	 * select an opener.
	 *
	 * VS Code will try to use the best available opener, as sorted by `ExternalUriOpenerPriority`.
	 * If there are multiple potential "best" openers for a URI, then the user will be prompted
	 * to select an opener.
	 */
	export enum ExternalUriOpenerPriority {
		/**
		 * The opener is disabled and will never be shown to users.
		 *
		 * Note that the opener can still be used if the user specifically
		 * configures it in their settings.
		 */
		None = 0,

		/**
		 * The opener can open the uri but will not cause a prompt on its own
		 * since VS Code always contributes a built-in `Default` opener.
		 */
		Option = 1,

		/**
		 * The opener can open the uri.
		 *
		 * VS Code's built-in opener has `Default` priority. This means that any additional `Default`
		 * openers will cause the user to be prompted to select from a list of all potential openers.
		 */
		Default = 2,

		/**
		 * The opener can open the uri and should be automatically selected over any
		 * default openers, include the built-in one from VS Code.
		 *
		 * A preferred opener will be automatically selected if no other preferred openers
		 * are available. If multiple preferred openers are available, then the user
		 * is shown a prompt with all potential openers (not just preferred openers).
		 */
		Preferred = 3,
	}

	/**
	 * Handles opening uris to external resources, such as http(s) links.
	 *
	 * Extensions can implement an `ExternalUriOpener` to open `http` links to a webserver
	 * inside of VS Code instead of having the link be opened by the web browser.
	 *
	 * Currently openers may only be registered for `http` and `https` uris.
	 */
	export interface ExternalUriOpener {

		/**
		 * Check if the opener can open a uri.
		 *
		 * @param uri The uri being opened. This is the uri that the user clicked on. It has
		 * not yet gone through port forwarding.
		 * @param token Cancellation token indicating that the result is no longer needed.
		 *
		 * @return Priority indicating if the opener can open the external uri.
		 */
		canOpenExternalUri(uri: Uri, token: CancellationToken): ExternalUriOpenerPriority | Thenable<ExternalUriOpenerPriority>;

		/**
		 * Open a uri.
		 *
		 * This is invoked when:
		 *
		 * - The user clicks a link which does not have an assigned opener. In this case, first `canOpenExternalUri`
		 *   is called and if the user selects this opener, then `openExternalUri` is called.
		 * - The user sets the default opener for a link in their settings and then visits a link.
		 *
		 * @param resolvedUri The uri to open. This uri may have been transformed by port forwarding, so it
		 * may not match the original uri passed to `canOpenExternalUri`. Use `ctx.originalUri` to check the
		 * original uri.
		 * @param ctx Additional information about the uri being opened.
		 * @param token Cancellation token indicating that opening has been canceled.
		 *
		 * @return Thenable indicating that the opening has completed.
		 */
		openExternalUri(resolvedUri: Uri, ctx: OpenExternalUriContext, token: CancellationToken): Thenable<void> | void;
	}

	/**
	 * Additional information about the uri being opened.
	 */
	interface OpenExternalUriContext {
		/**
		 * The uri that triggered the open.
		 *
		 * This is the original uri that the user clicked on or that was passed to `openExternal.`
		 * Due to port forwarding, this may not match the `resolvedUri` passed to `openExternalUri`.
		 */
		readonly sourceUri: Uri;
	}

	/**
	 * Additional metadata about a registered `ExternalUriOpener`.
	 */
	interface ExternalUriOpenerMetadata {

		/**
		 * List of uri schemes the opener is triggered for.
		 *
		 * Currently only `http` and `https` are supported.
		 */
		readonly schemes: readonly string[]

		/**
		 * Text displayed to the user that explains what the opener does.
		 *
		 * For example, 'Open in browser preview'
		 */
		readonly label: string;
	}

	namespace window {
		/**
		 * Register a new `ExternalUriOpener`.
		 *
		 * When a uri is about to be opened, an `onOpenExternalUri:SCHEME` activation event is fired.
		 *
		 * @param id Unique id of the opener, such as `myExtension.browserPreview`. This is used in settings
		 *   and commands to identify the opener.
		 * @param opener Opener to register.
		 * @param metadata Additional information about the opener.
		 *
		* @returns Disposable that unregisters the opener.
		*/
		export function registerExternalUriOpener(id: string, opener: ExternalUriOpener, metadata: ExternalUriOpenerMetadata): Disposable;
	}

	interface OpenExternalOptions {
		/**
		 * Allows using openers contributed by extensions through  `registerExternalUriOpener`
		 * when opening the resource.
		 *
		 * If `true`, VS Code will check if any contributed openers can handle the
		 * uri, and fallback to the default opener behavior.
		 *
		 * If it is string, this specifies the id of the `ExternalUriOpener`
		 * that should be used if it is available. Use `'default'` to force VS Code's
		 * standard external opener to be used.
		 */
		readonly allowContributedOpeners?: boolean | string;
	}

	namespace env {
		export function openExternal(target: Uri, options?: OpenExternalOptions): Thenable<boolean>;
	}

	//#endregion

	//#region https://github.com/Microsoft/vscode/issues/15178

	// TODO@API must be a class
	export interface OpenEditorInfo {
		name: string;
		resource: Uri;
	}

	export namespace window {
		export const openEditors: ReadonlyArray<OpenEditorInfo>;

		// todo@API proper event type
		export const onDidChangeOpenEditors: Event<void>;
	}

	//#endregion

	//#region https://github.com/microsoft/vscode/issues/106488

	export enum WorkspaceTrustState {
		/**
		 * The workspace is untrusted, and it will have limited functionality.
		 */
		Untrusted = 0,

		/**
		 * The workspace is trusted, and all functionality will be available.
		 */
		Trusted = 1,

		/**
		 * The initial state of the workspace.
		 *
		 * If trust will be required, users will be prompted to make a choice.
		 */
		Unknown = 2
	}

	/**
	 * The event data that is fired when the trust state of the workspace changes
	 */
	export interface WorkspaceTrustStateChangeEvent {
		/**
		 * Previous trust state of the workspace
		 */
		previousTrustState: WorkspaceTrustState;

		/**
		 * Current trust state of the workspace
		 */
		currentTrustState: WorkspaceTrustState;
	}

	export namespace workspace {
		/**
		 * The trust state of the current workspace
		 */
		export const trustState: WorkspaceTrustState;

		/**
		 * Prompt the user to chose whether to trust the current workspace
		 * @param message Optional message which would be displayed in the prompt
		 */
		export function requireWorkspaceTrust(message?: string): Thenable<WorkspaceTrustState>;

		/**
		 * Event that fires when the trust state of the current workspace changes
		 */
		export const onDidChangeWorkspaceTrustState: Event<WorkspaceTrustStateChangeEvent>;
	}

	//#endregion
}<|MERGE_RESOLUTION|>--- conflicted
+++ resolved
@@ -1081,17 +1081,14 @@
 		readonly cellKind: CellKind;
 		readonly document: TextDocument;
 		readonly language: string;
-<<<<<<< HEAD
 		readonly outputs: CellOutput[];
 		readonly outputs2: readonly NotebookCellOutput[];
 		readonly metadata: NotebookCellMetadata;
-=======
 		/** @deprecated use WorkspaceEdit.replaceCellOutput */
-		outputs: CellOutput[];
+		// outputs: CellOutput[];
 		// readonly outputs2: NotebookCellOutput[];
 		/** @deprecated use WorkspaceEdit.replaceCellMetadata */
-		metadata: NotebookCellMetadata;
->>>>>>> d0205792
+		// metadata: NotebookCellMetadata;
 	}
 
 	export interface NotebookDocumentMetadata {
@@ -1511,13 +1508,10 @@
 
 		// TODO@api
 		// https://jupyter-protocol.readthedocs.io/en/latest/messaging.html#update-display-data
-<<<<<<< HEAD
 		replaceNotebookCellOutputItems(uri: Uri, index: number, outputId: string, items: NotebookCellOutputItem[], metadata?: WorkspaceEditEntryMetadata): void;
 		appendNotebookCellOutputItems(uri: Uri, index: number, outputId: string, items: NotebookCellOutputItem[], metadata?: WorkspaceEditEntryMetadata): void;
-=======
 		// replaceNotebookCellOutput(uri: Uri, index: number, outputId:string, outputs: NotebookCellOutputItem[], metadata?: WorkspaceEditEntryMetadata): void;
 		// appendNotebookCellOutput(uri: Uri, index: number, outputId:string, outputs: NotebookCellOutputItem[], metadata?: WorkspaceEditEntryMetadata): void;
->>>>>>> d0205792
 	}
 
 	export interface NotebookEditorEdit {
