--- conflicted
+++ resolved
@@ -26,11 +26,6 @@
 	],
 	"exclude": [
 		"node_modules/*",
-<<<<<<< HEAD
-		"vs/editor/contrib/rtv/frontend**",
-		"vs/editor/contrib/rtv/frontend**"
-=======
 		"vs/platform/files/browser/htmlFileSystemProvider.ts"
->>>>>>> cfa2e218
 	]
 }